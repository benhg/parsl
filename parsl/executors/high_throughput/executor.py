--- conflicted
+++ resolved
@@ -523,11 +523,7 @@
                 r = None
         return r
 
-<<<<<<< HEAD
-    def scale_in(self, blocks: int) -> None:
-=======
-    def scale_in(self, blocks=None, block_ids=[]):
->>>>>>> b13538f7
+    def scale_in(self, blocks: Optional[int] = None, block_ids: Optional[str] = []) -> None:
         """Scale in the number of active blocks by specified amount.
 
         The scale in method here is very rude. It doesn't give the workers
@@ -560,13 +556,7 @@
         to_kill = [self.blocks.pop(bid) for bid in block_ids_to_kill]
 
         if self.provider:
-<<<<<<< HEAD
             self.provider.cancel(to_kill)
-=======
-            r = self.provider.cancel(to_kill)
-
-        return r
->>>>>>> b13538f7
 
     def status(self):
         """Return status of all blocks."""
