--- conflicted
+++ resolved
@@ -459,12 +459,8 @@
             self.db_logger.info("Task Launch", extra=task_log_info)
         exec_fu.retries_left = self._config.retries - \
             self.tasks[task_id]['fail_count']
-<<<<<<< HEAD
-=======
         exec_fu.add_done_callback(partial(self.handle_exec_update, task_id))
->>>>>>> 213a1625
         logger.info("Task {} launched on executor {}".format(task_id, executor.label))
-        exec_fu.add_done_callback(partial(self.handle_update, task_id))
         return exec_fu
 
     def _add_input_deps(self, executor, args, kwargs):
