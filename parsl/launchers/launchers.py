--- conflicted
+++ resolved
@@ -225,9 +225,6 @@
     at the same time. Workers should be launched with independent Srun calls so as to setup the
     environment for MPI application launch.
     """
-<<<<<<< HEAD
-    def __call__(self, command, tasks_per_node, nodes_per_block, walltime=None) -> str:
-=======
     def __init__(self, overrides=''):
         """
         Parameters
@@ -238,8 +235,7 @@
         """
         self.overrides = overrides
 
-    def __call__(self, command, tasks_per_node, nodes_per_block, walltime=None):
->>>>>>> 5cfacf06
+    def __call__(self, command, tasks_per_node, nodes_per_block, walltime=None) -> str:
         """
         Args:
         - command (string): The command string to be launched
