import os
import logging
import atexit
import random
import pickle
import threading

from concurrent.futures import Future
from functools import partial

import parsl
import libsubmit
from parsl.dataflow.error import *
from parsl.dataflow.states import States
from parsl.dataflow.futures import AppFuture
from parsl.dataflow.rundirs import make_rundir
from parsl.dataflow.flow_control import FlowControl, FlowNoControl, Timer
from parsl.dataflow.usage_tracking.usage import UsageTracker
from parsl.dataflow.memoization import Memoizer
from parsl.dataflow.config_defaults import update_config
from parsl.data_provider.data_manager import DataManager
from parsl.execution_provider.provider_factory import ExecProviderFactory as EPF

# from parsl.dataflow.start_controller import Controller
# Exceptions

logger = logging.getLogger(__name__)


class DataFlowKernel(object):
    """The DataFlowKernel adds dependency awareness to an existing executor.
    It is responsible for managing futures, such that when dependencies are resolved,
    pending tasks move to the runnable state.

    Here's a simplified diagram of what happens internally::

         User             |        DFK         |    Executor
        ----------------------------------------------------------
                          |                    |
               Task-------+> +Submit           |
             App_Fu<------+--|                 |
                          |  Dependencies met  |
                          |         task-------+--> +Submit
                          |        Ex_Fu<------+----|

    """

<<<<<<< HEAD
    def __init__(self, config=None, executors=None, lazy_fail=True, appCache=True,
                 rundir=None, fail_retries=2, checkpointFiles=None, data_manager=None):
=======
    def __init__(self, config=None, executors=None, lazyErrors=True, appCache=True,
                 rundir=None, retries=0, checkpointFiles=None, checkpointMode=None,
                 data_manager=None):
>>>>>>> e4830e83
        """ Initialize the DataFlowKernel

        Please note that keyword args passed to the DFK here will always override
        options passed in via the config.

        KWargs:
            - config (Dict) : A single data object encapsulating all config attributes
            - executors (list of Executor objs): Optional, kept for (somewhat) backward compatibility with 0.2.0
            - lazyErrors(Bool) : Default=True, allow workflow to continue on app failures.
            - appCache (Bool) :Enable caching of apps
            - rundir (str) : Path to run directory. Defaults to ./runinfo/runNNN
            - retries(int): Default=0, Set the number of retry attempts in case of failure
            - checkpointFiles (list of str): List of filepaths to checkpoint files
            - checkpointMode (None, 'dfk_exit', 'task_exit', 'periodic'): Method to use.

        Returns:
            DataFlowKernel object
        """
        # Create run dirs for this run
        self.rundir = make_rundir(config=config, path=rundir)
        parsl.set_file_logger("{}/parsl.log".format(self.rundir),
                              level=logging.DEBUG)

        logger.info("Parsl version: {}".format(parsl.__version__))
        logger.info("Libsubmit version: {}".format(libsubmit.__version__))

        # Update config with defaults
        self._config = update_config(config, self.rundir)

        # Set the data manager
        if data_manager:
            self.data_manager = data_manager
        else:
            self.data_manager = DataManager(config=self._config)

        # Start the anonymized usage tracker and send init msg
        self.usage_tracker = UsageTracker(self)
        self.usage_tracker.send_message()

        # Load checkpoints if any
        cpts = self.load_checkpoints(checkpointFiles)
        # Initialize the memoizer
        self.memoizer = Memoizer(self, memoize=appCache, checkpoint=cpts)
        self.checkpointed_tasks = 0
        self._checkpoint_timer = None

        if self._config:
            self._executors_managed = True
            # Create the executors
            epf = EPF()
            self.executors = epf.make(self.rundir, self._config)

            # set global vars from config
            self.lazy_fail = self._config["globals"].get("lazyErrors", lazyErrors)
            self.fail_retries = self._config["globals"].get("retries", retries)
            self.flowcontrol = FlowControl(self, self._config)
            self.checkpoint_mode = self._config["globals"].get("checkpointMode",
                                                               checkpointMode)
            if self.checkpoint_mode == "periodic":
                period = self._config["globals"].get("checkpointPeriod",
                                                     "00:30:00")
                try:
                    h, m, s = map(int, period.split(':'))
                    checkpoint_period = (h * 3600) + (m * 60) + s
                    self._checkpoint_timer = Timer(self.checkpoint, interval=checkpoint_period)
                except Exception as e:
                    logger.error("invalid checkpointPeriod provided:{0} expected HH:MM:SS".format(period))
                    self._checkpoint_timer = Timer(self.checkpoint, interval=(30 * 60))

        else:
            self._executors_managed = False
            self.fail_retries = retries
            self.lazy_fail = lazyErrors
            self.executors = {i: x for i, x in enumerate(executors)}
            self.flowcontrol = FlowNoControl(self, None)
            self.checkpoint_mode = checkpointMode

        self.task_count = 0
        self.fut_task_lookup = {}
        self.tasks = {}
        self.task_launch_lock = threading.Lock()

        logger.debug("Using executors: {0}".format(self.executors))
        atexit.register(self.cleanup)

    @staticmethod
    def _count_deps(depends, task_id):
        ''' Internal. Count the number of unresolved futures in the list depends'''

        count = 0
        for dep in depends:
            if isinstance(dep, Future) or issubclass(type(dep), Future):
                if not dep.done():
                    count += 1

        return count

    @property
    def config(self):
        ''' Returns the fully initialized config that the DFK is
        actively using. DO *NOT* update.

        Returns:
             - config (dict)
        '''

        return self._config

    def handle_update(self, task_id, future, memo_cbk=False):
        ''' This function is called only as a callback from a task being done
        Move done task from runnable -> done
        Move newly doable tasks from pending -> runnable , and launch

        Args:
             task_id (string) : Task id which is a uuid string
             future (Future) : The future object corresponding to the task which
             makes this callback

        KWargs:
             memo_cbk(Bool) : Indicates that the call is coming from a memo update,
             that does not require additional memo updates.
        '''
        # TODO : Remove, this check is redundant
        final_state_flag = False

        if future.done():

            try:
                future.result()

            except Exception as e:
                logger.exception("Task {} failed".format(task_id))

                # We keep the history separately, since the future itself could be
                # tossed.
                self.tasks[task_id]['fail_history'].append(future._exception)
                self.tasks[task_id]['fail_count'] += 1

                if not self.lazy_fail:
                    logger.debug("Eager fail, skipping retry logic")
                    raise e

                if self.tasks[task_id]['fail_count'] <= self.fail_retries:
                    logger.debug("Task {} marked for retry".format(task_id))
                    self.tasks[task_id]['status'] = States.pending

                else:
                    logger.info("Task {} failed after {} retry attempts".format(task_id,
                                                                                self.fail_retries))
                    self.tasks[task_id]['status'] = States.failed
                    final_state_flag = True

            else:
                logger.info("Task {} completed".format(task_id))
                self.tasks[task_id]['status'] = States.done
                final_state_flag = True

        if not memo_cbk and final_state_flag is True:
            # Update the memoizer with the new result if this is not a
            # result from a memo lookup and the task has reached a terminal state.
            self.memoizer.update_memo(task_id, self.tasks[task_id], future)

            if self.checkpoint_mode is 'task_exit':
                self.checkpoint()
                logger.debug("Task {} checkpoint created at task exit".format(task_id))

        # Identify tasks that have resolved dependencies and launch
        for tid in list(self.tasks):
            # Skip all non-pending tasks
            if self.tasks[tid]['status'] != States.pending:
                continue

            if self._count_deps(self.tasks[tid]['depends'], tid) == 0:
                # We can now launch *task*
                new_args, kwargs, exceptions = self.sanitize_and_wrap(task_id,
                                                                      self.tasks[tid]['args'],
                                                                      self.tasks[tid]['kwargs'])
                self.tasks[tid]['args'] = new_args
                self.tasks[tid]['kwargs'] = kwargs
                if not exceptions:
                    # There are no dependency errors
                    exec_fu = None
                    # Acquire a lock, retest the state, launch
                    with self.task_launch_lock:
                        if self.tasks[tid]['status'] == States.pending:
                            self.tasks[tid]['status'] = States.running
                            exec_fu = self.launch_task(
                                tid, self.tasks[tid]['func'], *new_args, **kwargs)

                    if exec_fu:
                        self.tasks[task_id]['exec_fu'] = exec_fu
                        try:
                            self.tasks[tid]['app_fu'].update_parent(exec_fu)
                            self.tasks[tid]['exec_fu'] = exec_fu
                        except AttributeError as e:
                            logger.error(
                                "Task {}: Caught AttributeError at update_parent".format(tid))
                            raise e
                else:
                    logger.info(
                        "Task {} deferred due to dependency failure".format(tid))
                    # Raise a dependency exception
                    self.tasks[tid]['status'] = States.dep_fail
                    try:
                        fu = Future()
                        fu.retries_left = 0
                        self.tasks[tid]['exec_fu'] = fu
                        self.tasks[tid]['app_fu'].update_parent(fu)
                        fu.set_exception(DependencyError(exceptions,
                                                         tid,
                                                         None))

                    except AttributeError as e:
                        logger.error(
                            "Task {} AttributeError at update_parent".format(tid))
                        raise e

        return

    def launch_task(self, task_id, executable, *args, **kwargs):
        ''' Handle the actual submission of the task to the executor layer

        If the app task has the sites attributes not set (default=='all')
        the task is launched on a randomly selected executor from the
        list of executors. This behavior could later be updates to support
        binding to sites based on user specified criteria.

        If the app task specifies a particular set of sites, it will be
        targetted at those specific sites.

        Args:
            task_id (uuid string) : A uuid string that uniquely identifies the task
            executable (callable) : A callable object
            args (list of positional args)
            kwargs (list of keyword args)


        Returns:
            Future that tracks the execution of the submitted executable
        '''

        hit, memo_fu = self.memoizer.check_memo(task_id, self.tasks[task_id])
        if hit:
            self.handle_update(task_id, memo_fu, memo_cbk=True)
            return memo_fu

        target_sites = self.tasks[task_id]["sites"]
        executor = None
        if isinstance(target_sites, str) and target_sites.lower() == 'all':
            # Pick a random site from the list
            site, executor = random.choice(list(self.executors.items()))

        elif isinstance(target_sites, list):
            # Pick a random site from user specified list
            try:
                site = random.choice(target_sites)
                executor = self.executors[site]

            except Exception as e:
                logger.error("Task {}: requests invalid site [{}]".format(task_id,
                                                                          target_sites))
        else:
            logger.error("App {} specifies invalid site option, expects str|list".format(
                self.tasks[task_id]['func'].__name__))

        exec_fu = executor.submit(executable, *args, **kwargs)
        exec_fu.retries_left = self.fail_retries - \
            self.tasks[task_id]['fail_count']
        exec_fu.add_done_callback(partial(self.handle_update, task_id))
        logger.info("Task {} launched on site {}".format(task_id, site))
        return exec_fu

    @staticmethod
    def _count_all_deps(task_id, args, kwargs):
        ''' Internal. Count the number of unresolved futures in the list depends

        Args:
            - task_id (uuid string) : Task_id
            - args (List[args]) : The list of args list to the fn
            - kwargs (Dict{kwargs}) : The dict of all kwargs passed to the fn

        Returns:
            - count, [list of dependencies]

        '''

        # Check the positional args
        depends = []
        count = 0
        for dep in args:
            if isinstance(dep, Future) or issubclass(dep.__class__, Future):
                if not dep.done():
                    count += 1
                depends.extend([dep])

        # Check for explicit kwargs ex, fu_1=<fut>
        for key in kwargs:
            dep = kwargs[key]
            if isinstance(dep, Future) or issubclass(dep.__class__, Future):
                if not dep.done():
                    count += 1
                depends.extend([dep])

        # Check for futures in inputs=[<fut>...]
        for dep in kwargs.get('inputs', []):
            if issubclass(dep.__class__, Future) or isinstance(dep, Future):
                if not dep.done():
                    count += 1
                depends.extend([dep])

        # logger.debug("Task:{0}   dep_cnt:{1}  deps:{2}".format(task_id, count, depends))
        return count, depends

    @staticmethod
    def sanitize_and_wrap(task_id, args, kwargs):
        ''' This function should be called **ONLY** when all the futures we track
        have been resolved. If the user hid futures a level below, we will not catch
        it, and will (most likely) result in a type error .

        Args:
             task_id (uuid str) : Task id
             func (Function) : App function
             args (List) : Positional args to app function
             kwargs (Dict) : Kwargs to app function

        Return:
             partial Function evaluated with all dependencies in  args, kwargs and kwargs['inputs'] evaluated.

        '''

        dep_failures = []

        # Replace item in args
        new_args = []
        for dep in args:
            if isinstance(dep, Future) or issubclass(type(dep), Future):
                try:
                    new_args.extend([dep.result()])
                except Exception as e:
                    dep_failures.extend([e])
            else:
                new_args.extend([dep])

        # Check for explicit kwargs ex, fu_1=<fut>
        for key in kwargs:
            dep = kwargs[key]
            if isinstance(dep, Future) or issubclass(type(dep), Future):
                try:
                    kwargs[key] = dep.result()
                except Exception as e:
                    dep_failures.extend([e])

        # Check for futures in inputs=[<fut>...]
        if 'inputs' in kwargs:
            new_inputs = []
            for dep in kwargs['inputs']:
                if isinstance(dep, Future) or issubclass(type(dep), Future):
                    try:
                        new_inputs.extend([dep.result()])
                    except Exception as e:
                        dep_failures.extend([e])

                else:
                    new_inputs.extend([dep])
            kwargs['inputs'] = new_inputs

        return new_args, kwargs, dep_failures

    def submit(self, func, *args, parsl_sites='all', fn_hash=None, cache=False, **kwargs):
        ''' Add task to the dataflow system.

        >>> IF all deps are met :
        >>>   send to the runnable queue and launch the task
        >>> ELSE:
        >>>   post the task in the pending queue

        Args:
            - func : A function object
            - *args : Args to the function

        KWargs :
            - parsl_sites (List|String) : List of sites this call could go to.
                    Default='all'
            - fn_hash (Str) : Hash of the function and inputs
                    Default=None
            - cache (Bool) : To enable memoization or not
            - kwargs (dict) : Rest of the kwargs to the fn passed as dict.

        Returns:
               (AppFuture) [DataFutures,]

        '''

        task_id = self.task_count
        self.task_count += 1

        # Get the dep count and a list of dependencies for the task
        dep_cnt, depends = self._count_all_deps(task_id, args, kwargs)

        task_def = {'depends': depends,
                    'sites': parsl_sites,
                    'func': func,
                    'func_name': func.__name__,
                    'args': args,
                    'kwargs': kwargs,
                    'fn_hash': fn_hash,
                    'memoize': cache,
                    'callback': None,
                    'dep_cnt': dep_cnt,
                    'exec_fu': None,
                    'checkpoint': None,
                    'fail_count': 0,
                    'fail_history': [],
                    'env': None,
                    'status': States.unsched,
                    'app_fu': None}

        if task_id in self.tasks:
            raise DuplicateTaskError(
                "Task {0} in pending list".format(task_id))
        else:
            self.tasks[task_id] = task_def

        # Extract stdout and stderr to pass to AppFuture:
        task_stdout = kwargs.get('stdout', None)
        task_stderr = kwargs.get('stderr', None)

        logger.info("Task {} submitted for App {}, waiting on tasks {}".format(task_id,
                                                                               task_def['func_name'],
                                                                               [fu.tid for fu in depends]))

        # Handle three cases here:
        # No pending deps
        #     - But has failures -> dep_fail
        #     - No failures -> running
        # Has pending deps -> pending
        if dep_cnt == 0:

            new_args, kwargs, exceptions = self.sanitize_and_wrap(
                task_id, args, kwargs)
            self.tasks[task_id]['args'] = new_args
            self.tasks[task_id]['kwargs'] = kwargs

            if not exceptions:
                self.tasks[task_id]['exec_fu'] = self.launch_task(
                    task_id, func, *new_args, **kwargs)
                self.tasks[task_id]['app_fu'] = AppFuture(self.tasks[task_id]['exec_fu'],
                                                          tid=task_id,
                                                          stdout=task_stdout,
                                                          stderr=task_stderr)
                self.tasks[task_id]['status'] = States.running
                logger.debug("Task {} launched with AppFut:{}".format(task_id,
                                                                      task_def['app_fu']))

            else:
                self.tasks[task_id]['exec_fu'] = None
                app_fu = AppFuture(self.tasks[task_id]['exec_fu'],
                                   tid=task_id,
                                   stdout=task_stdout,
                                   stderr=task_stderr)
                app_fu.set_exception(DependencyError(exceptions,
                                                     "Failures in input dependencies",
                                                     None))
                self.tasks[task_id]['app_fu'] = app_fu
                self.tasks[task_id]['status'] = States.dep_fail
                logger.debug("Task {} failed due to failure in parent task(s):{}".format(task_id,
                                                                                         task_def['app_fu']))

        else:
            # Send to pending, create the AppFuture with no parent and have it set
            # when an executor future is available.
            self.tasks[task_id]['app_fu'] = AppFuture(None, tid=task_id,
                                                      stdout=task_stdout,
                                                      stderr=task_stderr)
            self.tasks[task_id]['status'] = States.pending
            logger.debug("Task {} launched with AppFut:{}".format(task_id,
                                                                  task_def['app_fu']))

        return task_def['app_fu']

    def cleanup(self):
        '''  DataFlowKernel cleanup. This involves killing resources explicitly and
        sending die messages to IPP workers.

        If the executors are managed, i.e created by the DFK
            then : we scale_in each of the executors and call executor.shutdown
            else : we do nothing. Executor cleanup is left to the user.

        '''

        logger.info("DFK cleanup initiated")

        # Checkpointing takes priority over the rest of the tasks
        # checkpoint if any valid checkpoint method is specified
        if self.checkpoint_mode is not None:
            self.checkpoint()

            if self._checkpoint_timer:
                logger.info("Stopping checkpoint timer")
                self._checkpoint_timer.close()

        # Send final stats
        self.usage_tracker.send_message()
        # We do not need to cleanup if the executors are managed outside
        # the DFK
        if not self._executors_managed:
            return

        logger.info("Terminating flow_control and strategy threads")
        self.flowcontrol.close()

        for executor in self.executors.values():
            if executor.scaling_enabled:
                job_ids = executor.execution_provider.resources.keys()
                executor.scale_in(len(job_ids))

            # We are not doing shutdown here because even with block=False this blocks.
            executor.shutdown()

        logger.info("DFK cleanup complete")

    def checkpoint(self):
        ''' Checkpoint the dfk incrementally to a checkpoint file.
        When called, every task that has been completed yet not
        checkpointed is checkpointed to a file.

        .. note::
            Checkpointing only works if memoization is enabled

        Returns:
            Checkpoint dir if checkpoints were written successfully.
            By default the checkpoints are written to the RUNDIR of the current
            run under RUNDIR/checkpoints/{tasks.pkl, dfk.pkl}
        '''

        logger.info("Checkpointing.. ")

        checkpoint_dir = '{0}/checkpoint'.format(self.rundir)
        checkpoint_dfk = checkpoint_dir + '/dfk.pkl'
        checkpoint_tasks = checkpoint_dir + '/tasks.pkl'

        if not os.path.exists(checkpoint_dir):
            try:
                os.makedirs(checkpoint_dir)
            except FileExistsError as e:
                pass

        with open(checkpoint_dfk, 'wb') as f:
            state = {'config': self.config,
                     'rundir': self.rundir,
                     'task_count': self.task_count
                     }
            pickle.dump(state, f)

        count = 0
        with open(checkpoint_tasks, 'wb+') as f:
            for task_id in self.tasks:
                if self.tasks[task_id]['app_fu'].done() and \
                   not self.tasks[task_id]['checkpoint']:
                    hashsum = self.tasks[task_id]['hashsum']
                    if not hashsum:
                        continue
                    t = {'hash': hashsum,
                         'exception': None,
                         'result': None}
                    try:
                        # Asking for the result will raise an exception if
                        # the app had failed. Should we even checkpoint these?
                        # TODO : Resolve this question ?
                        r = self.memoizer.hash_lookup(hashsum).result()
                    except Exception as e:
                        t['exception'] = e
                    else:
                        t['result'] = r

                    # We are using pickle here since pickle dumps to a file in 'w+'
                    # mode behave like a incremental log.
                    pickle.dump(t, f)
                    count += 1
                    self.tasks[task_id]['checkpoint'] = True
                    logger.debug("Task {} checkpointed".format(task_id))

        self.checkpointed_tasks += count

        if count == 0:
            if self.checkpointed_tasks == 0:
                logger.warn("No tasks checkpointed, please ensure caching is enabled")
            else:
                logger.debug("No tasks checkpointed")
        else:
            logger.info("Done checkpointing {} tasks".format(count))

        return checkpoint_dir

    def _load_checkpoints(self, checkpointDirs):
        ''' Load a checkpoint file into a lookup table.

        The data being loaded from the pickle file mostly contains input
        attributes of the task: func, args, kwargs, env...
        To simplify the check of whether the exact task has been completed
        in the checkpoint, we hash these input params and use it as the key
        for the memoized lookup table.

        Args:
            - checkpointDirs (list) : List of filepaths to checkpoints
              Eg. ['runinfo/001', 'runinfo/002']

        Returns:
            - memoized_lookup_table (dict)
        '''
        memo_lookup_table = {}

        for checkpoint_dir in checkpointDirs:
            checkpoint_file = os.path.join(checkpoint_dir, 'tasks.pkl')
            try:
                with open(checkpoint_file, 'rb') as f:
                    while True:
                        try:
                            data = pickle.load(f)
                            # Copy and hash only the input attributes
                            memo_fu = Future()
                            if data['exception']:
                                memo_fu.set_exception(data['exception'])
                            else:
                                memo_fu.set_result(data['result'])
                            memo_lookup_table[data['hash']] = memo_fu

                        except EOFError:
                            # Done with the checkpoint file
                            break
            except FileNotFoundError:
                reason = "Checkpoint file was not found: {}".format(
                    checkpoint_file)
                logger.error(reason)
                raise BadCheckpoint(reason)
            except Exception as e:
                reason = "Failed to load Checkpoint: {}".format(
                    checkpoint_file)
                logger.error(reason)
                raise BadCheckpoint(reason)

            logger.info("Completed loading checkpoint:{0} with {1} tasks".format(checkpoint_file,
                                                                                 len(memo_lookup_table.keys())))
        return memo_lookup_table

    def load_checkpoints(self, checkpointDirs):
        ''' Load checkpoints from the checkpoint files into a dictionary.
        The results are used to pre-populate the memoizer's lookup_table

        Kwargs:
             - checkpointDirs (list) : List of run folder to use as checkpoints
               Eg. ['runinfo/001', 'runinfo/002']

        Returns:
             - dict containing, hashed -> future mappings
        '''
        self.memo_lookup_table = None

        if not checkpointDirs:
            return {}

        if type(checkpointDirs) is not list:
            raise BadCheckpoint("checkpointDirs expects a list of checkpoints")

        return self._load_checkpoints(checkpointDirs)<|MERGE_RESOLUTION|>--- conflicted
+++ resolved
@@ -45,14 +45,9 @@
 
     """
 
-<<<<<<< HEAD
-    def __init__(self, config=None, executors=None, lazy_fail=True, appCache=True,
-                 rundir=None, fail_retries=2, checkpointFiles=None, data_manager=None):
-=======
     def __init__(self, config=None, executors=None, lazyErrors=True, appCache=True,
                  rundir=None, retries=0, checkpointFiles=None, checkpointMode=None,
                  data_manager=None):
->>>>>>> e4830e83
         """ Initialize the DataFlowKernel
 
         Please note that keyword args passed to the DFK here will always override
