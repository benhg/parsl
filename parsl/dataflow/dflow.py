import atexit
import itertools
import logging
import os
import pathlib
import pickle
import random
import inspect
import threading
import sys
# import multiprocessing
import time

from getpass import getuser
from uuid import uuid4
from socket import gethostname
from concurrent.futures import Future
from functools import partial

import parsl
from parsl.app.errors import RemoteExceptionWrapper
from parsl.config import Config
from parsl.data_provider.data_manager import DataManager
from parsl.data_provider.files import File
from parsl.dataflow.error import *
from parsl.dataflow.flow_control import FlowControl, FlowNoControl, Timer
from parsl.dataflow.futures import AppFuture
from parsl.dataflow.memoization import Memoizer
from parsl.dataflow.rundirs import make_rundir
from parsl.dataflow.states import States, FINAL_STATES, FINAL_FAILURE_STATES
from parsl.dataflow.usage_tracking.usage import UsageTracker
from parsl.utils import get_version
<<<<<<< HEAD
from parsl.monitoring.monitoring import MessageType
# from parsl.monitoring import app_monitor
# from parsl.monitoring import logging_server
# from parsl.monitoring.web_app import index
=======

from parsl.monitoring.monitoring_base import get_parsl_logger
from parsl.monitoring import app_monitor
from parsl.monitoring import logging_server
from parsl.monitoring.viz_app import viz_app
>>>>>>> 159d7a13


logger = logging.getLogger(__name__)


class DataFlowKernel(object):
    """The DataFlowKernel adds dependency awareness to an existing executor.

    It is responsible for managing futures, such that when dependencies are resolved,
    pending tasks move to the runnable state.

    Here is a simplified diagram of what happens internally::

         User             |        DFK         |    Executor
        ----------------------------------------------------------
                          |                    |
               Task-------+> +Submit           |
             App_Fu<------+--|                 |
                          |  Dependencies met  |
                          |         task-------+--> +Submit
                          |        Ex_Fu<------+----|

    """

    def __init__(self, config=Config()):
        """Initialize the DataFlowKernel.

        Parameters
        ----------
        config : Config
            A specification of all configuration options. For more details see the
            :class:~`parsl.config.Config` documentation.
        """

        # this will be used to check cleanup only happens once
        self.cleanup_called = False

        if isinstance(config, dict):
            raise ConfigurationError(
                    'Expected `Config` class, received dictionary. For help, '
                    'see http://parsl.readthedocs.io/en/stable/stubs/parsl.config.Config.html')
        self._config = config
        self.run_dir = make_rundir(config.run_dir)
        parsl.set_file_logger("{}/parsl.log".format(self.run_dir), level=logging.DEBUG)
        logger.debug("Starting DataFlowKernel with config\n{}".format(config))
        logger.info("Parsl version: {}".format(get_version()))

        self.checkpoint_lock = threading.Lock()

        self.usage_tracker = UsageTracker(self)
        self.usage_tracker.send_message()

        # Monitoring
        self.tasks_completed_count = 0
        self.tasks_failed_count = 0
<<<<<<< HEAD

        self.monitoring = config.monitoring
        if self.monitoring:
            if self.monitoring.logdir is None:
                self.monitoring.logdir = self.run_dir
            self.monitoring.start()
        self.monitoring_config = None
        """
        if self.monitoring_config is not None and self.monitoring_config.database_type == 'local_database'\
                and self.monitoring_config.eng_link is None:
            # uses the rundir as the default location.
            logger.info('Local monitoring database can be found inside the run_dir at: {}'.format(self.run_dir))
            self.monitoring_config.eng_link = "sqlite:///{}".format(os.path.join(os.path.abspath(self.run_dir), 'monitoring.db'))

        if self.monitoring_config is None:
            self.monitor = None
=======
        self.monitoring = config.monitoring

        if self.monitoring is None:
            self.db_logger = get_parsl_logger()
        else:
            self.db_logger = get_parsl_logger(monitoring_config=self.monitoring)

        self.workflow_name = None
        if self.monitoring.workflow_name is not None:
            self.workflow_name = self.monitoring.workflow_name
>>>>>>> 159d7a13
        else:
            #self.monitor_hub = parsl.monitoring.
            self.monitor = parsl.monitoring.monitoring.UDPRadio("udp://{}:{}".format(self.monitoring_config))
        """

<<<<<<< HEAD
        self.time_began = time.time()
        self.time_completed = None
        self.run_id = str(uuid4())
        self.dashboard = self.monitoring_config.dashboard_link if self.monitoring_config is not None else None

=======
        self.workflow_version = None
        if self.monitoring.version is not None:
            self.workflow_version = self.monitoring.version

        self.time_began = time.time()
        self.time_completed = None
        self.run_id = str(uuid4())

        self.dashboard = self.monitoring.dashboard_link if self.monitoring is not None else None
>>>>>>> 159d7a13
        # TODO: make configurable
        logger.info("Run id is: " + self.run_id)

        """
        if self.dashboard is not None:
            logger.info("Dashboard is found at " + self.dashboard)

        self.logging_server = None
        self.web_app = None

        # start tornado logging server
        if self.monitoring is not None:
            self.logging_server = multiprocessing.Process(target=logging_server.run,
                                                          kwargs={'monitoring_config': self.monitoring})
            self.logging_server.start()
<<<<<<< HEAD
            self.web_app = multiprocessing.Process(target=index.run, kwargs={'monitoring_config': self.monitoring_config})
            self.web_app.start()
        else:
            self.logging_server = None
            self.web_app = None
        """

        self.workflow_name = None
        if self.monitoring is not None and self.monitoring.workflow_name is not None:
            self.workflow_name = self.monitoring.workflow_name
        else:
            for frame in inspect.stack():
                fname = os.path.basename(str(frame.filename))
                parsl_file_names = ['dflow.py']
                # Find first file name not considered a parsl file
                if fname not in parsl_file_names:
                    self.workflow_name = fname
                    break

        self.workflow_version = str(time.strftime('%Y-%m-%d %H:%M:%S', time.localtime(self.time_began)))
        if self.monitoring is not None and self.monitoring.workflow_version is not None:
            self.workflow_version = self.monitoring.workflow_version
=======

            if self.monitoring.visualization_server is not None:
                self.web_app = multiprocessing.Process(target=viz_app.run,
                                                       kwargs={'monitoring_config': self.monitoring})
                self.web_app.start()
>>>>>>> 159d7a13

        workflow_info = {
                'python_version': "{}.{}.{}".format(sys.version_info.major,
                                                    sys.version_info.minor,
                                                    sys.version_info.micro),
                'parsl_version': get_version(),
                "time_began": str(self.time_began),
                'time_completed': str(None),
                'run_id': self.run_id,
                'workflow_name': self.workflow_name,
                'workflow_version': self.workflow_version,
                'rundir': self.run_dir,
                'tasks_completed_count': self.tasks_completed_count,
                'tasks_failed_count': self.tasks_failed_count,
                'user': getuser(),
                'host': gethostname(),
        }
<<<<<<< HEAD

        if self.monitoring:
            self.monitoring.send(MessageType.WORKFLOW_INFO,
                                 workflow_info)
=======
        self.db_logger.info("DFK start", extra=workflow_info)
        # logging end
>>>>>>> 159d7a13

        checkpoints = self.load_checkpoints(config.checkpoint_files)
        self.memoizer = Memoizer(self, memoize=config.app_cache, checkpoint=checkpoints)
        self.checkpointed_tasks = 0
        self._checkpoint_timer = None
        self.checkpoint_mode = config.checkpoint_mode

        data_manager = DataManager(max_threads=config.data_management_max_threads, executors=config.executors)
        self.executors = {e.label: e for e in config.executors + [data_manager]}
        for executor in self.executors.values():
            executor.run_dir = self.run_dir
            if hasattr(executor, 'provider'):
                if hasattr(executor.provider, 'script_dir'):
                    executor.provider.script_dir = os.path.join(self.run_dir, 'submit_scripts')
                    if executor.provider.channel.script_dir is None:
                        executor.provider.channel.script_dir = os.path.join(self.run_dir, 'submit_scripts')
                        if not executor.provider.channel.isdir(self.run_dir):
                            parent, child = pathlib.Path(self.run_dir).parts[-2:]
                            remote_run_dir = os.path.join(parent, child)
                            executor.provider.channel.script_dir = os.path.join(remote_run_dir, 'remote_submit_scripts')
                            executor.provider.script_dir = os.path.join(self.run_dir, 'local_submit_scripts')
                    executor.provider.channel.makedirs(executor.provider.channel.script_dir, exist_ok=True)
                    os.makedirs(executor.provider.script_dir, exist_ok=True)
            executor.start()

        if self.checkpoint_mode == "periodic":
            try:
                h, m, s = map(int, config.checkpoint_period.split(':'))
                checkpoint_period = (h * 3600) + (m * 60) + s
                self._checkpoint_timer = Timer(self.checkpoint, interval=checkpoint_period)
            except Exception:
                logger.error("invalid checkpoint_period provided:{0} expected HH:MM:SS".format(config.checkpoint_period))
                self._checkpoint_timer = Timer(self.checkpoint, interval=(30 * 60))

        if any([x.managed for x in config.executors]):
            self.flowcontrol = FlowControl(self)
        else:
            self.flowcontrol = FlowNoControl(self)

        self.task_count = 0
        self.tasks = {}
        self.submitter_lock = threading.Lock()

        atexit.register(self.atexit_cleanup)

    def _create_task_log_info(self, task_id, fail_mode=None):
        """
        Create the dictionary that will be included in the log.
        """

        info_to_monitor = ['func_name', 'fn_hash', 'memoize', 'checkpoint', 'fail_count',
                           'fail_history', 'status', 'id', 'time_submitted', 'time_returned', 'executor']

        task_log_info = {"task_" + k: self.tasks[task_id][k] for k in info_to_monitor}
        task_log_info['run_id'] = self.run_id
        task_log_info['timestamp'] = str(time.strftime('%Y-%m-%d %H:%M:%S', time.localtime(time.time())))
        task_log_info['task_status_name'] = self.tasks[task_id]['status'].name
        task_log_info['tasks_failed_count'] = self.tasks_failed_count
        task_log_info['tasks_completed_count'] = self.tasks_completed_count
        task_log_info['time_began'] = str(self.time_began)
        task_log_info['task_inputs'] = str(self.tasks[task_id]['kwargs'].get('inputs', None))
        task_log_info['task_outputs'] = str(self.tasks[task_id]['kwargs'].get('outputs', None))
        task_log_info['task_stdin'] = self.tasks[task_id]['kwargs'].get('stdin', None)
        task_log_info['task_stdout'] = self.tasks[task_id]['kwargs'].get('stdout', None)
        if fail_mode is not None:
            task_log_info['task_fail_mode'] = fail_mode
        return task_log_info

    def _count_deps(self, depends):
        """Internal.

        Count the number of unresolved futures in the list depends.
        """
        count = 0
        for dep in depends:
            if isinstance(dep, Future):
                if not dep.done():
                    count += 1

        return count

    @property
    def config(self):
        """Returns the fully initialized config that the DFK is actively using.

        DO *NOT* update.

        Returns:
             - config (dict)
        """
        return self._config

    def handle_exec_update(self, task_id, future):
        """This function is called only as a callback from an execution
        attempt reaching a final state (either successfully or failing).

        It will launch retries if necessary, and update the task
        structure.

        Args:
             task_id (string) : Task id which is a uuid string
             future (Future) : The future object corresponding to the task which
             makes this callback

        KWargs:
             memo_cbk(Bool) : Indicates that the call is coming from a memo update,
             that does not require additional memo updates.
        """

        try:
            res = future.result()
            if isinstance(res, RemoteExceptionWrapper):
                res.reraise()

        except Exception:
            logger.exception("Task {} failed".format(task_id))

            # We keep the history separately, since the future itself could be
            # tossed.
            self.tasks[task_id]['fail_history'].append(future._exception)
            self.tasks[task_id]['fail_count'] += 1

            if not self._config.lazy_errors:
                logger.debug("Eager fail, skipping retry logic")
                self.tasks[task_id]['status'] = States.failed
<<<<<<< HEAD
                if self.monitoring:
=======
                if self.monitoring is not None:
>>>>>>> 159d7a13
                    task_log_info = self._create_task_log_info(task_id, 'eager')
                    self.monitoring.send(MessageType.TASK_INFO, task_log_info)
                return

            if self.tasks[task_id]['fail_count'] <= self._config.retries:
                self.tasks[task_id]['status'] = States.pending
                logger.debug("Task {} marked for retry".format(task_id))
<<<<<<< HEAD
=======
                if self.monitoring is not None:
                    task_log_info = self._create_task_log_info(task_id, 'lazy')
                    self.db_logger.info("Task Retry", extra=task_log_info)
>>>>>>> 159d7a13

            else:
                logger.info("Task {} failed after {} retry attempts".format(task_id,
                                                                            self._config.retries))
                self.tasks[task_id]['status'] = States.failed
                self.tasks_failed_count += 1
                self.tasks[task_id]['time_returned'] = time.time()
<<<<<<< HEAD
=======
                if self.monitoring is not None:
                    task_log_info = self._create_task_log_info(task_id, 'lazy')
                    self.db_logger.info("Task Retry Failed", extra=task_log_info)
>>>>>>> 159d7a13

        else:
            self.tasks[task_id]['status'] = States.done
            self.tasks_completed_count += 1

            logger.info("Task {} completed".format(task_id))
            self.tasks[task_id]['time_returned'] = time.time()
<<<<<<< HEAD

        if self.monitoring:
            task_log_info = self._create_task_log_info(task_id, 'lazy')
            self.monitoring.send(MessageType.TASK_INFO, task_log_info)
=======
            if self.monitoring is not None:
                task_log_info = self._create_task_log_info(task_id)
                self.db_logger.info("Task Done", extra=task_log_info)
>>>>>>> 159d7a13

        # it might be that in the course of the update, we've gone back to being
        # pending - in which case, we should consider ourself for relaunch
        if self.tasks[task_id]['status'] == States.pending:
            self.launch_if_ready(task_id)

        return

    def handle_app_update(self, task_id, future, memo_cbk=False):
        """This function is called as a callback when an AppFuture
        is in its final state.

        It will trigger post-app processing such as checkpointing
        and stageout.

        Args:
             task_id (string) : Task id
             future (Future) : The relevant app future (which should be
                 consistent with the task structure 'app_fu' entry

        KWargs:
             memo_cbk(Bool) : Indicates that the call is coming from a memo update,
             that does not require additional memo updates.
        """

        if not self.tasks[task_id]['app_fu'].done():
            logger.error("Internal consistency error: app_fu is not done for task {}".format(task_id))
        if not self.tasks[task_id]['app_fu'] == future:
            logger.error("Internal consistency error: callback future is not the app_fu in task structure, for task {}".format(task_id))

        if not memo_cbk:
            # Update the memoizer with the new result if this is not a
            # result from a memo lookup and the task has reached a terminal state.
            self.memoizer.update_memo(task_id, self.tasks[task_id], future)

            if self.checkpoint_mode == 'task_exit':
                self.checkpoint(tasks=[task_id])

        # Submit _*_stage_out tasks for output data futures that correspond with remote files
        if (self.tasks[task_id]['app_fu'] and
            self.tasks[task_id]['app_fu'].done() and
            self.tasks[task_id]['app_fu'].exception() is None and
            self.tasks[task_id]['executor'] != 'data_manager' and
            self.tasks[task_id]['func_name'] != '_file_stage_in' and
            self.tasks[task_id]['func_name'] != '_ftp_stage_in' and
            self.tasks[task_id]['func_name'] != '_http_stage_in'):
            for dfu in self.tasks[task_id]['app_fu'].outputs:
                f = dfu.file_obj
                if isinstance(f, File) and f.is_remote():
                    f.stage_out(self.tasks[task_id]['executor'])

        return

    def launch_if_ready(self, task_id):
        """
        launch_if_ready will launch the specified task, if it is ready
        to run (for example, without dependencies, and in pending state).

        This should be called by any piece of the DataFlowKernel that
        thinks a task may have become ready to run.

        It is not an error to call launch_if_ready on a task that is not
        ready to run - launch_if_ready will not incorrectly launch that
        task.

        launch_if_ready is thread safe, so may be called from any thread
        or callback.
        """
        if self._count_deps(self.tasks[task_id]['depends']) == 0:

            # We can now launch *task*
            new_args, kwargs, exceptions = self.sanitize_and_wrap(task_id,
                                                                  self.tasks[task_id]['args'],
                                                                  self.tasks[task_id]['kwargs'])
            self.tasks[task_id]['args'] = new_args
            self.tasks[task_id]['kwargs'] = kwargs
            if not exceptions:
                # There are no dependency errors
                exec_fu = None
                # Acquire a lock, retest the state, launch
                with self.tasks[task_id]['task_launch_lock']:
                    if self.tasks[task_id]['status'] == States.pending:
                        exec_fu = self.launch_task(
                            task_id, self.tasks[task_id]['func'], *new_args, **kwargs)

                if exec_fu:
                    self.tasks[task_id]['exec_fu'] = exec_fu
                    try:
                        self.tasks[task_id]['app_fu'].update_parent(exec_fu)
                        self.tasks[task_id]['exec_fu'] = exec_fu
                    except AttributeError as e:
                        logger.error(
                            "Task {}: Caught AttributeError at update_parent".format(task_id))
                        raise e
            else:
                logger.info(
                    "Task {} failed due to dependency failure".format(task_id))
                # Raise a dependency exception
                self.tasks[task_id]['status'] = States.dep_fail
                if self.monitoring is not None:
                    task_log_info = self._create_task_log_info(task_id, 'lazy')
                    self.monitoring.send(MessageType.TASK_INFO, task_log_info)

                try:
                    fu = Future()
                    fu.retries_left = 0
                    self.tasks[task_id]['exec_fu'] = fu
                    self.tasks[task_id]['app_fu'].update_parent(fu)
                    fu.set_exception(DependencyError(exceptions,
                                                     task_id,
                                                     None))

                except AttributeError as e:
                    logger.error(
                        "Task {} AttributeError at update_parent".format(task_id))
                    raise e

    def launch_task(self, task_id, executable, *args, **kwargs):
        """Handle the actual submission of the task to the executor layer.

        If the app task has the executors attributes not set (default=='all')
        the task is launched on a randomly selected executor from the
        list of executors. This behavior could later be updated to support
        binding to executors based on user specified criteria.

        If the app task specifies a particular set of executors, it will be
        targeted at those specific executors.

        Args:
            task_id (uuid string) : A uuid string that uniquely identifies the task
            executable (callable) : A callable object
            args (list of positional args)
            kwargs (arbitrary keyword arguments)


        Returns:
            Future that tracks the execution of the submitted executable
        """
        self.tasks[task_id]['time_submitted'] = time.time()

        hit, memo_fu = self.memoizer.check_memo(task_id, self.tasks[task_id])
        if hit:
            logger.info("Reusing cached result for task {}".format(task_id))
            try:
                self.handle_exec_update(task_id, memo_fu)
            except Exception as e:
                logger.error("handle_exec_update raised an exception {} which will be ignored".format(e))
            try:
                self.handle_app_update(task_id, memo_fu, memo_cbk=True)
            except Exception as e:
                logger.error("handle_app_update raised an exception {} which will be ignored".format(e))
            return memo_fu

        executor_label = self.tasks[task_id]["executor"]
        try:
            executor = self.executors[executor_label]
        except Exception:
            logger.exception("Task {} requested invalid executor {}: config is\n{}".format(task_id, executor_label, self._config))
<<<<<<< HEAD
        if self.monitoring is not None and self.monitoring.resource_monitoring_enabled:
            # executable = app_monitor.monitor_wrapper(executable, task_id, self.monitoring_config, self.run_id)
            executable = self.monitoring.monitor_wrapper(executable, task_id,
                                                         self.monitoring.monitoring_hub_url,
                                                         self.run_id,
                                                         self.monitoring.resource_monitoring_interval)

=======
        if self.monitoring is not None:
            executable = app_monitor.monitor_wrapper(executable, task_id, self.monitoring, self.run_id)
>>>>>>> 159d7a13
        with self.submitter_lock:
            exec_fu = executor.submit(executable, *args, **kwargs)
        self.tasks[task_id]['status'] = States.running
        if self.monitoring is not None:
<<<<<<< HEAD
            task_log_info = self._create_task_log_info(task_id, 'lazy')
            self.monitoring.send(MessageType.TASK_INFO, task_log_info)

=======
            task_log_info = self._create_task_log_info(task_id)
            self.db_logger.info("Task Launch", extra=task_log_info)
>>>>>>> 159d7a13
        exec_fu.retries_left = self._config.retries - \
            self.tasks[task_id]['fail_count']
        logger.info("Task {} launched on executor {}".format(task_id, executor.label))
        try:
            exec_fu.add_done_callback(partial(self.handle_exec_update, task_id))
        except Exception as e:
            logger.error("add_done_callback got an exception {} which will be ignored".format(e))
        return exec_fu

    def _add_input_deps(self, executor, args, kwargs):
        """Look for inputs of the app that are remote files. Submit stage_in
        apps for such files and replace the file objects in the inputs list with
        corresponding DataFuture objects.

        Args:
            - executor (str) : executor where the app is going to be launched
            - args (List) : Positional args to app function
            - kwargs (Dict) : Kwargs to app function
        """

        # Return if the task is _*_stage_in
        if executor == 'data_manager':
            return args, kwargs

        inputs = kwargs.get('inputs', [])
        for idx, f in enumerate(inputs):
            if isinstance(f, File) and f.is_remote():
                inputs[idx] = f.stage_in(executor)

        for kwarg, potential_f in kwargs.items():
            if isinstance(potential_f, File) and potential_f.is_remote():
                kwargs[kwarg] = potential_f.stage_in(executor)

        newargs = list(args)
        for idx, f in enumerate(newargs):
            if isinstance(f, File) and f.is_remote():
                newargs[idx] = f.stage_in(executor)

        return tuple(newargs), kwargs

    def _gather_all_deps(self, args, kwargs):
        """Count the number of unresolved futures on which a task depends.

        Args:
            - args (List[args]) : The list of args list to the fn
            - kwargs (Dict{kwargs}) : The dict of all kwargs passed to the fn

        Returns:
            - count, [list of dependencies]

        """
        # Check the positional args
        depends = []
        count = 0
        for dep in args:
            if isinstance(dep, Future):
                if self.tasks[dep.tid]['status'] not in FINAL_STATES:
                    count += 1
                depends.extend([dep])

        # Check for explicit kwargs ex, fu_1=<fut>
        for key in kwargs:
            dep = kwargs[key]
            if isinstance(dep, Future):
                if self.tasks[dep.tid]['status'] not in FINAL_STATES:
                    count += 1
                depends.extend([dep])

        # Check for futures in inputs=[<fut>...]
        for dep in kwargs.get('inputs', []):
            if isinstance(dep, Future):
                if self.tasks[dep.tid]['status'] not in FINAL_STATES:
                    count += 1
                depends.extend([dep])

        return count, depends

    def sanitize_and_wrap(self, task_id, args, kwargs):
        """This function should be called **ONLY** when all the futures we track have been resolved.

        If the user hid futures a level below, we will not catch
        it, and will (most likely) result in a type error.

        Args:
             task_id (uuid str) : Task id
             func (Function) : App function
             args (List) : Positional args to app function
             kwargs (Dict) : Kwargs to app function

        Return:
             partial Function evaluated with all dependencies in  args, kwargs and kwargs['inputs'] evaluated.

        """
        dep_failures = []

        # Replace item in args
        new_args = []
        for dep in args:
            if isinstance(dep, Future):
                try:
                    new_args.extend([dep.result()])
                except Exception as e:
                    if self.tasks[dep.tid]['status'] in FINAL_FAILURE_STATES:
                        dep_failures.extend([e])
            else:
                new_args.extend([dep])

        # Check for explicit kwargs ex, fu_1=<fut>
        for key in kwargs:
            dep = kwargs[key]
            if isinstance(dep, Future):
                try:
                    kwargs[key] = dep.result()
                except Exception as e:
                    if self.tasks[dep.tid]['status'] in FINAL_FAILURE_STATES:
                        dep_failures.extend([e])

        # Check for futures in inputs=[<fut>...]
        if 'inputs' in kwargs:
            new_inputs = []
            for dep in kwargs['inputs']:
                if isinstance(dep, Future):
                    try:
                        new_inputs.extend([dep.result()])
                    except Exception as e:
                        if self.tasks[dep.tid]['status'] in FINAL_FAILURE_STATES:
                            dep_failures.extend([e])

                else:
                    new_inputs.extend([dep])
            kwargs['inputs'] = new_inputs

        return new_args, kwargs, dep_failures

    def submit(self, func, *args, executors='all', fn_hash=None, cache=False, **kwargs):
        """Add task to the dataflow system.

        If the app task has the executors attributes not set (default=='all')
        the task will be launched on a randomly selected executor from the
        list of executors. If the app task specifies a particular set of
        executors, it will be targeted at the specified executors.

        >>> IF all deps are met:
        >>>   send to the runnable queue and launch the task
        >>> ELSE:
        >>>   post the task in the pending queue

        Args:
            - func : A function object
            - *args : Args to the function

        KWargs :
            - executors (list or string) : List of executors this call could go to.
                    Default='all'
            - fn_hash (Str) : Hash of the function and inputs
                    Default=None
            - cache (Bool) : To enable memoization or not
            - kwargs (dict) : Rest of the kwargs to the fn passed as dict.

        Returns:
               (AppFuture) [DataFutures,]

        """
        task_id = self.task_count
        self.task_count += 1
        if isinstance(executors, str) and executors.lower() == 'all':
            choices = list(e for e in self.executors if e != 'data_manager')
        elif isinstance(executors, list):
            choices = executors
        executor = random.choice(choices)

        # Transform remote input files to data futures
        args, kwargs = self._add_input_deps(executor, args, kwargs)

        task_def = {'depends': None,
                    'executor': executor,
                    'func': func,
                    'func_name': func.__name__,
                    'args': args,
                    'kwargs': kwargs,
                    'fn_hash': fn_hash,
                    'memoize': cache,
                    'callback': None,
                    'exec_fu': None,
                    'checkpoint': None,
                    'fail_count': 0,
                    'fail_history': [],
                    'env': None,
                    'status': States.unsched,
                    'id': task_id,
                    'time_submitted': None,
                    'time_returned': None,
                    'app_fu': None}

        if task_id in self.tasks:
            raise DuplicateTaskError(
                "internal consistency error: Task {0} already exists in task list".format(task_id))
        else:
            self.tasks[task_id] = task_def

        # Get the dep count and a list of dependencies for the task
        dep_cnt, depends = self._gather_all_deps(args, kwargs)
        self.tasks[task_id]['depends'] = depends

        # Extract stdout and stderr to pass to AppFuture:
        task_stdout = kwargs.get('stdout')
        task_stderr = kwargs.get('stderr')

        logger.info("Task {} submitted for App {}, waiting on tasks {}".format(task_id,
                                                                               task_def['func_name'],
                                                                               [fu.tid for fu in depends]))

        self.tasks[task_id]['task_launch_lock'] = threading.Lock()
        app_fu = AppFuture(None, tid=task_id,
                           stdout=task_stdout,
                           stderr=task_stderr)

        self.tasks[task_id]['app_fu'] = app_fu
        app_fu.add_done_callback(partial(self.handle_app_update, task_id))
        self.tasks[task_id]['status'] = States.pending
        logger.debug("Task {} set to pending state with AppFuture: {}".format(task_id, task_def['app_fu']))

        # at this point add callbacks to all dependencies to do a launch_if_ready
        # call whenever a dependency completes.

        # we need to be careful about the order of setting the state to pending,
        # adding the callbacks, and caling launch_if_ready explicitly once always below.

        # I think as long as we call launch_if_ready once after setting pending, then
        # we can add the callback dependencies at any point: if the callbacks all fire
        # before then, they won't cause a launch, but the one below will. if they fire
        # after we set it pending, then the last one will cause a launch, and the
        # explicit one won't.

        for d in depends:

            def callback_adapter(dep_fut):
                self.launch_if_ready(task_id)

            try:
                d.add_done_callback(callback_adapter)
            except Exception as e:
                logger.error("add_done_callback got an exception {} which will be ignored".format(e))

        self.launch_if_ready(task_id)

        return task_def['app_fu']

    # it might also be interesting to assert that all DFK
    # tasks are in a "final" state (3,4,5) when the DFK
    # is closed down, and report some kind of warning.
    # although really I'd like this to drain properly...
    # and a drain function might look like this.
    # If tasks have their states changed, this won't work properly
    # but we can validate that...
    def log_task_states(self):
        logger.info("Summary of tasks in DFK:")

        total_summarised = 0

        keytasks = []
        for tid in self.tasks:
            keytasks.append((self.tasks[tid]['status'], tid))

        def first(t):
            return t[0]

        sorted_keytasks = sorted(keytasks, key=first)

        grouped_sorted_keytasks = itertools.groupby(sorted_keytasks, key=first)

        # caution: g is an iterator that also advances the
        # grouped_sorted_tasks iterator, so looping over
        # both grouped_sorted_keytasks and g can only be done
        # in certain patterns

        for k, g in grouped_sorted_keytasks:

            ts = []

            for t in g:
                tid = t[1]
                ts.append(str(tid))
                total_summarised = total_summarised + 1

            tids_string = ", ".join(ts)

            logger.info("Tasks in state {}: {}".format(str(k), tids_string))

        total_in_tasks = len(self.tasks)
        if total_summarised != total_in_tasks:
            logger.error("Task count summarisation was inconsistent: summarised {} tasks, but tasks list contains {} tasks".format(
                total_summarised, total_in_tasks))

        logger.info("End of summary")

    def atexit_cleanup(self):
        if not self.cleanup_called:
            self.cleanup()

    def wait_for_current_tasks(self):
        """Waits for all tasks in the task list to be completed, by waiting for their
        AppFuture to be completed. This method will not necessarily wait for any tasks
        added after cleanup has started (such as data stageout?)
        """

        logger.info("Waiting for all remaining tasks to complete")
        for task_id in self.tasks:
            # .exception() is a less exception throwing way of
            # waiting for completion than .result()
            fut = self.tasks[task_id]['app_fu']
            if not fut.done():
                logger.debug("Waiting for task {} to complete".format(task_id))
                fut.exception()
        logger.info("All remaining tasks completed")

    def cleanup(self):
        """DataFlowKernel cleanup.

        This involves killing resources explicitly and sending die messages to IPP workers.

        If the executors are managed (created by the DFK), then we call scale_in on each of
        the executors and call executor.shutdown. Otherwise, we do nothing, and executor
        cleanup is left to the user.
        """
        logger.info("DFK cleanup initiated")

        # this check won't detect two DFK cleanups happening from
        # different threads extremely close in time because of
        # non-atomic read/modify of self.cleanup_called
        if self.cleanup_called:
            raise Exception("attempt to clean up DFK when it has already been cleaned-up")
        self.cleanup_called = True

        self.log_task_states()

        # Checkpointing takes priority over the rest of the tasks
        # checkpoint if any valid checkpoint method is specified
        if self.checkpoint_mode is not None:
            self.checkpoint()

            if self._checkpoint_timer:
                logger.info("Stopping checkpoint timer")
                self._checkpoint_timer.close()

        # Send final stats
        self.usage_tracker.send_message()
        self.usage_tracker.close()

        logger.info("Terminating flow_control and strategy threads")
        self.flowcontrol.close()

        for executor in self.executors.values():
            if executor.managed:
                if executor.scaling_enabled:
                    job_ids = executor.provider.resources.keys()
                    executor.scale_in(len(job_ids))
                executor.shutdown()

        self.time_completed = time.time()

        if self.monitoring:
            self.monitoring.send(MessageType.WORKFLOW_INFO,
                                 {'tasks_failed_count': self.tasks_failed_count,
                                  'tasks_completed_count': self.tasks_completed_count,
                                  "time_began": str(self.time_began),
                                  'time_completed': str(self.time_completed),
                                  'run_id': self.run_id, 'rundir': self.run_dir})

            self.monitoring.close()

        """
        if self.logging_server is not None:
            self.logging_server.terminate()
            self.logging_server.join()

        if self.web_app is not None:
            self.web_app.terminate()
            self.web_app.join()
        """
        logger.info("DFK cleanup complete")

    def checkpoint(self, tasks=None):
        """Checkpoint the dfk incrementally to a checkpoint file.

        When called, every task that has been completed yet not
        checkpointed is checkpointed to a file.

        Kwargs:
            - tasks (List of task ids) : List of task ids to checkpoint. Default=None
                                         if set to None, we iterate over all tasks held by the DFK.

        .. note::
            Checkpointing only works if memoization is enabled

        Returns:
            Checkpoint dir if checkpoints were written successfully.
            By default the checkpoints are written to the RUNDIR of the current
            run under RUNDIR/checkpoints/{tasks.pkl, dfk.pkl}
        """
        with self.checkpoint_lock:
            checkpoint_queue = None
            if tasks:
                checkpoint_queue = tasks
            else:
                checkpoint_queue = self.tasks

            checkpoint_dir = '{0}/checkpoint'.format(self.run_dir)
            checkpoint_dfk = checkpoint_dir + '/dfk.pkl'
            checkpoint_tasks = checkpoint_dir + '/tasks.pkl'

            if not os.path.exists(checkpoint_dir):
                try:
                    os.makedirs(checkpoint_dir)
                except FileExistsError:
                    pass

            with open(checkpoint_dfk, 'wb') as f:
                state = {'rundir': self.run_dir,
                         'task_count': self.task_count
                         }
                pickle.dump(state, f)

            count = 0

            with open(checkpoint_tasks, 'ab') as f:
                for task_id in checkpoint_queue:
                    if not self.tasks[task_id]['checkpoint'] and \
                       self.tasks[task_id]['app_fu'].done() and \
                       self.tasks[task_id]['app_fu'].exception() is None:
                        hashsum = self.tasks[task_id]['hashsum']
                        if not hashsum:
                            continue
                        t = {'hash': hashsum,
                             'exception': None,
                             'result': None}
                        try:
                            # Asking for the result will raise an exception if
                            # the app had failed. Should we even checkpoint these?
                            # TODO : Resolve this question ?
                            r = self.memoizer.hash_lookup(hashsum).result()
                        except Exception as e:
                            t['exception'] = e
                        else:
                            t['result'] = r

                        # We are using pickle here since pickle dumps to a file in 'ab'
                        # mode behave like a incremental log.
                        pickle.dump(t, f)
                        count += 1
                        self.tasks[task_id]['checkpoint'] = True
                        logger.debug("Task {} checkpointed".format(task_id))

            self.checkpointed_tasks += count

            if count == 0:
                if self.checkpointed_tasks == 0:
                    logger.warn("No tasks checkpointed so far in this run. Please ensure caching is enabled")
                else:
                    logger.debug("No tasks checkpointed in this pass.")
            else:
                logger.info("Done checkpointing {} tasks".format(count))

            return checkpoint_dir

    def _load_checkpoints(self, checkpointDirs):
        """Load a checkpoint file into a lookup table.

        The data being loaded from the pickle file mostly contains input
        attributes of the task: func, args, kwargs, env...
        To simplify the check of whether the exact task has been completed
        in the checkpoint, we hash these input params and use it as the key
        for the memoized lookup table.

        Args:
            - checkpointDirs (list) : List of filepaths to checkpoints
              Eg. ['runinfo/001', 'runinfo/002']

        Returns:
            - memoized_lookup_table (dict)
        """
        memo_lookup_table = {}

        for checkpoint_dir in checkpointDirs:
            logger.info("Loading checkpoints from {}".format(checkpoint_dir))
            checkpoint_file = os.path.join(checkpoint_dir, 'tasks.pkl')
            try:
                with open(checkpoint_file, 'rb') as f:
                    while True:
                        try:
                            data = pickle.load(f)
                            # Copy and hash only the input attributes
                            memo_fu = Future()
                            if data['exception']:
                                memo_fu.set_exception(data['exception'])
                            else:
                                memo_fu.set_result(data['result'])
                            memo_lookup_table[data['hash']] = memo_fu

                        except EOFError:
                            # Done with the checkpoint file
                            break
            except FileNotFoundError:
                reason = "Checkpoint file was not found: {}".format(
                    checkpoint_file)
                logger.error(reason)
                raise BadCheckpoint(reason)
            except Exception:
                reason = "Failed to load checkpoint: {}".format(
                    checkpoint_file)
                logger.error(reason)
                raise BadCheckpoint(reason)

            logger.info("Completed loading checkpoint:{0} with {1} tasks".format(checkpoint_file,
                                                                                 len(memo_lookup_table.keys())))
        return memo_lookup_table

    def load_checkpoints(self, checkpointDirs):
        """Load checkpoints from the checkpoint files into a dictionary.

        The results are used to pre-populate the memoizer's lookup_table

        Kwargs:
             - checkpointDirs (list) : List of run folder to use as checkpoints
               Eg. ['runinfo/001', 'runinfo/002']

        Returns:
             - dict containing, hashed -> future mappings
        """
        self.memo_lookup_table = None

        if not checkpointDirs:
            return {}

        if type(checkpointDirs) is not list:
            raise BadCheckpoint("checkpointDirs expects a list of checkpoints")

        return self._load_checkpoints(checkpointDirs)


class DataFlowKernelLoader(object):
    """Manage which DataFlowKernel is active.

    This is a singleton class containing only class methods. You should not
    need to instantiate this class.
    """

    _dfk = None

    @classmethod
    def clear(cls):
        """Clear the active DataFlowKernel so that a new one can be loaded."""
        cls._dfk = None

    @classmethod
    def load(cls, config=None):
        """Load a DataFlowKernel.

        Args:
            - config (Config) : Configuration to load. This config will be passed to a
              new DataFlowKernel instantiation which will be set as the active DataFlowKernel.
        Returns:
            - DataFlowKernel : The loaded DataFlowKernel object.
        """
        if cls._dfk is not None:
            raise RuntimeError('Config has already been loaded')

        if config is None:
            cls._dfk = DataFlowKernel(Config())
        else:
            cls._dfk = DataFlowKernel(config)

        return cls._dfk

    @classmethod
    def wait_for_current_tasks(cls):
        """Waits for all tasks in the task list to be completed, by waiting for their
        AppFuture to be completed. This method will not necessarily wait for any tasks
        added after cleanup has started such as data stageout.
        """
        cls.dfk().wait_for_current_tasks()

    @classmethod
    def dfk(cls):
        """Return the currently-loaded DataFlowKernel."""
        if cls._dfk is None:
            raise RuntimeError('Must first load config')
        return cls._dfk<|MERGE_RESOLUTION|>--- conflicted
+++ resolved
@@ -30,18 +30,11 @@
 from parsl.dataflow.states import States, FINAL_STATES, FINAL_FAILURE_STATES
 from parsl.dataflow.usage_tracking.usage import UsageTracker
 from parsl.utils import get_version
-<<<<<<< HEAD
 from parsl.monitoring.monitoring import MessageType
 # from parsl.monitoring import app_monitor
 # from parsl.monitoring import logging_server
 # from parsl.monitoring.web_app import index
-=======
-
-from parsl.monitoring.monitoring_base import get_parsl_logger
-from parsl.monitoring import app_monitor
-from parsl.monitoring import logging_server
 from parsl.monitoring.viz_app import viz_app
->>>>>>> 159d7a13
 
 
 logger = logging.getLogger(__name__)
@@ -97,7 +90,6 @@
         # Monitoring
         self.tasks_completed_count = 0
         self.tasks_failed_count = 0
-<<<<<<< HEAD
 
         self.monitoring = config.monitoring
         if self.monitoring:
@@ -114,40 +106,16 @@
 
         if self.monitoring_config is None:
             self.monitor = None
-=======
-        self.monitoring = config.monitoring
-
-        if self.monitoring is None:
-            self.db_logger = get_parsl_logger()
-        else:
-            self.db_logger = get_parsl_logger(monitoring_config=self.monitoring)
-
-        self.workflow_name = None
-        if self.monitoring.workflow_name is not None:
-            self.workflow_name = self.monitoring.workflow_name
->>>>>>> 159d7a13
         else:
             #self.monitor_hub = parsl.monitoring.
             self.monitor = parsl.monitoring.monitoring.UDPRadio("udp://{}:{}".format(self.monitoring_config))
         """
 
-<<<<<<< HEAD
         self.time_began = time.time()
         self.time_completed = None
         self.run_id = str(uuid4())
         self.dashboard = self.monitoring_config.dashboard_link if self.monitoring_config is not None else None
 
-=======
-        self.workflow_version = None
-        if self.monitoring.version is not None:
-            self.workflow_version = self.monitoring.version
-
-        self.time_began = time.time()
-        self.time_completed = None
-        self.run_id = str(uuid4())
-
-        self.dashboard = self.monitoring.dashboard_link if self.monitoring is not None else None
->>>>>>> 159d7a13
         # TODO: make configurable
         logger.info("Run id is: " + self.run_id)
 
@@ -163,7 +131,6 @@
             self.logging_server = multiprocessing.Process(target=logging_server.run,
                                                           kwargs={'monitoring_config': self.monitoring})
             self.logging_server.start()
-<<<<<<< HEAD
             self.web_app = multiprocessing.Process(target=index.run, kwargs={'monitoring_config': self.monitoring_config})
             self.web_app.start()
         else:
@@ -186,13 +153,6 @@
         self.workflow_version = str(time.strftime('%Y-%m-%d %H:%M:%S', time.localtime(self.time_began)))
         if self.monitoring is not None and self.monitoring.workflow_version is not None:
             self.workflow_version = self.monitoring.workflow_version
-=======
-
-            if self.monitoring.visualization_server is not None:
-                self.web_app = multiprocessing.Process(target=viz_app.run,
-                                                       kwargs={'monitoring_config': self.monitoring})
-                self.web_app.start()
->>>>>>> 159d7a13
 
         workflow_info = {
                 'python_version': "{}.{}.{}".format(sys.version_info.major,
@@ -210,15 +170,10 @@
                 'user': getuser(),
                 'host': gethostname(),
         }
-<<<<<<< HEAD
 
         if self.monitoring:
             self.monitoring.send(MessageType.WORKFLOW_INFO,
                                  workflow_info)
-=======
-        self.db_logger.info("DFK start", extra=workflow_info)
-        # logging end
->>>>>>> 159d7a13
 
         checkpoints = self.load_checkpoints(config.checkpoint_files)
         self.memoizer = Memoizer(self, memoize=config.app_cache, checkpoint=checkpoints)
@@ -344,11 +299,7 @@
             if not self._config.lazy_errors:
                 logger.debug("Eager fail, skipping retry logic")
                 self.tasks[task_id]['status'] = States.failed
-<<<<<<< HEAD
                 if self.monitoring:
-=======
-                if self.monitoring is not None:
->>>>>>> 159d7a13
                     task_log_info = self._create_task_log_info(task_id, 'eager')
                     self.monitoring.send(MessageType.TASK_INFO, task_log_info)
                 return
@@ -356,12 +307,6 @@
             if self.tasks[task_id]['fail_count'] <= self._config.retries:
                 self.tasks[task_id]['status'] = States.pending
                 logger.debug("Task {} marked for retry".format(task_id))
-<<<<<<< HEAD
-=======
-                if self.monitoring is not None:
-                    task_log_info = self._create_task_log_info(task_id, 'lazy')
-                    self.db_logger.info("Task Retry", extra=task_log_info)
->>>>>>> 159d7a13
 
             else:
                 logger.info("Task {} failed after {} retry attempts".format(task_id,
@@ -369,12 +314,6 @@
                 self.tasks[task_id]['status'] = States.failed
                 self.tasks_failed_count += 1
                 self.tasks[task_id]['time_returned'] = time.time()
-<<<<<<< HEAD
-=======
-                if self.monitoring is not None:
-                    task_log_info = self._create_task_log_info(task_id, 'lazy')
-                    self.db_logger.info("Task Retry Failed", extra=task_log_info)
->>>>>>> 159d7a13
 
         else:
             self.tasks[task_id]['status'] = States.done
@@ -382,16 +321,10 @@
 
             logger.info("Task {} completed".format(task_id))
             self.tasks[task_id]['time_returned'] = time.time()
-<<<<<<< HEAD
 
         if self.monitoring:
             task_log_info = self._create_task_log_info(task_id, 'lazy')
             self.monitoring.send(MessageType.TASK_INFO, task_log_info)
-=======
-            if self.monitoring is not None:
-                task_log_info = self._create_task_log_info(task_id)
-                self.db_logger.info("Task Done", extra=task_log_info)
->>>>>>> 159d7a13
 
         # it might be that in the course of the update, we've gone back to being
         # pending - in which case, we should consider ourself for relaunch
@@ -550,7 +483,7 @@
             executor = self.executors[executor_label]
         except Exception:
             logger.exception("Task {} requested invalid executor {}: config is\n{}".format(task_id, executor_label, self._config))
-<<<<<<< HEAD
+
         if self.monitoring is not None and self.monitoring.resource_monitoring_enabled:
             # executable = app_monitor.monitor_wrapper(executable, task_id, self.monitoring_config, self.run_id)
             executable = self.monitoring.monitor_wrapper(executable, task_id,
@@ -558,22 +491,13 @@
                                                          self.run_id,
                                                          self.monitoring.resource_monitoring_interval)
 
-=======
-        if self.monitoring is not None:
-            executable = app_monitor.monitor_wrapper(executable, task_id, self.monitoring, self.run_id)
->>>>>>> 159d7a13
         with self.submitter_lock:
             exec_fu = executor.submit(executable, *args, **kwargs)
         self.tasks[task_id]['status'] = States.running
         if self.monitoring is not None:
-<<<<<<< HEAD
             task_log_info = self._create_task_log_info(task_id, 'lazy')
             self.monitoring.send(MessageType.TASK_INFO, task_log_info)
 
-=======
-            task_log_info = self._create_task_log_info(task_id)
-            self.db_logger.info("Task Launch", extra=task_log_info)
->>>>>>> 159d7a13
         exec_fu.retries_left = self._config.retries - \
             self.tasks[task_id]['fail_count']
         logger.info("Task {} launched on executor {}".format(task_id, executor.label))
