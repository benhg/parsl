import logging
import time
import math

<<<<<<< HEAD
from typing import TYPE_CHECKING
if TYPE_CHECKING:
    from parsl.dataflow.dflow import DataFlowKernel

from typing import Dict
from typing import Any
from typing import Callable
from typing import Optional

# this is used for testing a class to decide how to
# print a status line. That might be better done inside
# the executor class (i..e put the class specific behaviour
# inside the class, rather than testing class instance-ness
# here)

# smells: testing class instance; importing a specific instance
# of a thing that should be generic


from parsl.executors.ipp import IPyParallelExecutor
=======
from parsl.executors import IPyParallelExecutor, HighThroughputExecutor, ExtremeScaleExecutor

>>>>>>> 6d0a397a


logger = logging.getLogger(__name__)

class Strategy(object):
    """FlowControl strategy.

    As a workflow dag is processed by Parsl, new tasks are added and completed
    asynchronously. Parsl interfaces executors with execution providers to construct
    scalable executors to handle the variable work-load generated by the
    workflow. This component is responsible for periodically checking outstanding
    tasks and available compute capacity and trigger scaling events to match
    workflow needs.

    Here's a diagram of an executor. An executor consists of blocks, which are usually
    created by single requests to a Local Resource Manager (LRM) such as slurm,
    condor, torque, or even AWS API. The blocks could contain several task blocks
    which are separate instances on workers.


    .. code:: python

                |<--min_blocks     |<-init_blocks              max_blocks-->|
                +----------------------------------------------------------+
                |  +--------block----------+       +--------block--------+ |
     executor = |  | task          task    | ...   |    task      task   | |
                |  +-----------------------+       +---------------------+ |
                +----------------------------------------------------------+

    The relevant specification options are:
       1. min_blocks: Minimum number of blocks to maintain
       2. init_blocks: number of blocks to provision at initialization of workflow
       3. max_blocks: Maximum number of blocks that can be active due to one workflow


    .. code:: python

          slots = current_capacity * tasks_per_node * nodes_per_block

          active_tasks = pending_tasks + running_tasks

          Parallelism = slots / tasks
                      = [0, 1] (i.e,  0 <= p <= 1)

    For example:

    When p = 0,
         => compute with the least resources possible.
         infinite tasks are stacked per slot.

         .. code:: python

               blocks =  min_blocks           { if active_tasks = 0
                         max(min_blocks, 1)   {  else

    When p = 1,
         => compute with the most resources.
         one task is stacked per slot.

         .. code:: python

               blocks = min ( max_blocks,
                        ceil( active_tasks / slots ) )


    When p = 1/2,
         => We stack upto 2 tasks per slot before we overflow
         and request a new block


    let's say min:init:max = 0:0:4 and task_blocks=2
    Consider the following example:
    min_blocks = 0
    init_blocks = 0
    max_blocks = 4
    tasks_per_node = 2
    nodes_per_block = 1

    In the diagram, X <- task

    at 2 tasks:

    .. code:: python

        +---Block---|
        |           |
        | X      X  |
        |slot   slot|
        +-----------+

    at 5 tasks, we overflow as the capacity of a single block is fully used.

    .. code:: python

        +---Block---|       +---Block---|
        | X      X  | ----> |           |
        | X      X  |       | X         |
        |slot   slot|       |slot   slot|
        +-----------+       +-----------+

    """

    def __init__(self, dfk: "DataFlowKernel") -> None:
        """Initialize strategy."""
        self.dfk = dfk
        self.config = dfk.config
        self.executors = {} # type: Dict[str, Dict[str, Any]]
        self.max_idletime = 60 * 2  # 2 minutes

        for e in self.dfk.config.executors:
            self.executors[e.label] = {'idle_since': None, 'config': e.label}

        self.strategies = {None: self._strategy_noop, 'simple': self._strategy_simple}

        self.strategize = self.strategies[self.config.strategy]
        self.logger_flag = False
        self.prior_loghandlers = set(logging.getLogger().handlers)

        logger.debug("Scaling strategy: {0}".format(self.config.strategy))

    def _strategy_noop(self, tasks, kind: str =None) -> None:
        """Do nothing.

        Args:
            - tasks (task_ids): Not used here.

        KWargs:
            - kind (Not used)
        """

    def unset_logging(self):
        """ Mute newly added handlers to the root level, right after calling executor.status
        """
        if self.logger_flag is True:
            return

        root_logger = logging.getLogger()

        for hndlr in root_logger.handlers:
            if hndlr not in self.prior_loghandlers:
                hndlr.setLevel(logging.ERROR)

        self.logger_flag = True

    def _strategy_simple(self, tasks, kind: str =None) -> None:
        """Peek at the DFK and the executors specified.

        We assume here that tasks are not held in a runnable
        state, and that all tasks from an app would be sent to
        a single specific executor, i.e tasks cannot be specified
        to go to one of more executors.

        Args:
            - tasks (task_ids): Not used here.

        KWargs:
            - kind (Not used)
        """

        for label, executor in self.dfk.executors.items():
            if not executor.scaling_enabled:
                continue

            # Tasks that are either pending completion
            active_tasks = executor.outstanding

            status = executor.status()
            self.unset_logging()

            # FIXME we need to handle case where provider does not define these
            # FIXME probably more of this logic should be moved to the provider
            min_blocks = executor.provider.min_blocks
            max_blocks = executor.provider.max_blocks
            tasks_per_node = executor.provider.tasks_per_node
            nodes_per_block = executor.provider.nodes_per_block
            parallelism = executor.provider.parallelism

            running = sum([1 for x in status if x == 'RUNNING'])
            submitting = sum([1 for x in status if x == 'SUBMITTING'])
            pending = sum([1 for x in status if x == 'PENDING'])
            active_blocks = running + submitting + pending
            active_slots = active_blocks * tasks_per_node * nodes_per_block

            if (isinstance(executor, IPyParallelExecutor) or
                isinstance(executor, HighThroughputExecutor) or
                isinstance(executor, ExtremeScaleExecutor)):
                logger.debug('Executor {} has {} active tasks, {}/{}/{} running/submitted/pending blocks, and {} connected engines'.format(
                    label, active_tasks, running, submitting, pending, len(executor.connected_workers)))
            else:
                logger.debug('Executor {} has {} active tasks and {}/{}/{} running/submitted/pending blocks'.format(
                    label, active_tasks, running, submitting, pending))

            # Case 1
            # No tasks.
            if active_tasks == 0:
                # Case 1a
                # Fewer blocks that min_blocks
                if active_blocks <= min_blocks:
                    # Ignore
                    # logger.debug("Strategy: Case.1a")
                    pass

                # Case 1b
                # More blocks than min_blocks. Scale down
                else:
                    # We want to make sure that max_idletime is reached
                    # before killing off resources
                    if not self.executors[executor.label]['idle_since']:
                        logger.debug("Executor {} has 0 active tasks; starting kill timer (if idle time exceeds {}s, resources will be removed)".format(
                            label, self.max_idletime)
                        )
                        self.executors[executor.label]['idle_since'] = time.time()

                    idle_since = self.executors[executor.label]['idle_since']
                    if (time.time() - idle_since) > self.max_idletime:
                        # We have resources idle for the max duration,
                        # we have to scale_in now.
                        logger.debug("Idle time has reached {}s for executor {}; removing resources".format(
                            self.max_idletime, label)
                        )
                        executor.scale_in(active_blocks - min_blocks)

                    else:
                        pass
                        # logger.debug("Strategy: Case.1b. Waiting for timer : {0}".format(idle_since))

            # Case 2
            # More tasks than the available slots.
            elif (float(active_slots) / active_tasks) < parallelism:
                # Case 2a
                # We have the max blocks possible
                if active_blocks >= max_blocks:
                    # Ignore since we already have the max nodes
                    # logger.debug("Strategy: Case.2a")
                    pass

                # Case 2b
                else:
                    # logger.debug("Strategy: Case.2b")
                    excess = math.ceil((active_tasks * parallelism) - active_slots)
                    excess_blocks = math.ceil(float(excess) / (tasks_per_node * nodes_per_block))
                    logger.debug("Requesting {} more blocks".format(excess_blocks))
                    executor.scale_out(excess_blocks)

            elif active_slots == 0 and active_tasks > 0:
                # Case 4
                # Check if slots are being lost quickly ?
                logger.debug("Requesting single slot")
                executor.scale_out(1)
            # Case 3
            # tasks ~ slots
            else:
                # logger.debug("Strategy: Case 3")
                pass


if __name__ == '__main__':

    pass<|MERGE_RESOLUTION|>--- conflicted
+++ resolved
@@ -2,7 +2,6 @@
 import time
 import math
 
-<<<<<<< HEAD
 from typing import TYPE_CHECKING
 if TYPE_CHECKING:
     from parsl.dataflow.dflow import DataFlowKernel
@@ -22,11 +21,7 @@
 # of a thing that should be generic
 
 
-from parsl.executors.ipp import IPyParallelExecutor
-=======
 from parsl.executors import IPyParallelExecutor, HighThroughputExecutor, ExtremeScaleExecutor
-
->>>>>>> 6d0a397a
 
 
 logger = logging.getLogger(__name__)
