--- conflicted
+++ resolved
@@ -268,13 +268,11 @@
 
     f, args, kwargs = unpack_apply_message(bufs, user_ns, copy=False)
 
-<<<<<<< HEAD
     # We might need to look into callability of the function from itself
     # since we change it's name in the new namespace
-=======
+
     # unused?
     # fname = getattr(f, '__name__', 'f')
->>>>>>> c0d5efef
     prefix = "parsl_"
     fname = prefix + "f"
     argname = prefix + "args"
@@ -293,12 +291,7 @@
         exec(code, user_ns, user_ns)
 
     except Exception as e:
-<<<<<<< HEAD
-        logger.warning("Caught exception; will raise it: {}".format(e), exc_info=True)
-=======
-        logger.warning("BENC238: Caught exception; will raise it: {}".format(e), exc_info=True)
-        logger.warning("BENC238: code was: {}".format(code))
->>>>>>> c0d5efef
+        logger.warning("Caught exception; will raise it: {}, code is {}".format(e, code), exc_info=True)
         raise e
 
     else:
@@ -343,12 +336,9 @@
             serialized_result = serialize_object(result)
         except Exception as e:
             result_package = {'task_id': tid, 'exception': serialize_object("Exception which we cannot send the full exception object back for: {}".format(e))}
-<<<<<<< HEAD
-=======
             # Exceptions can't be pickled by this serialisation mechansm....
             # result_package = {'task_id': tid, 'exception': serialize_object(e)}
             # logger.debug("No result due to exception: {} with result package {}".format(e, result_package))
->>>>>>> c0d5efef
         else:
             result_package = {'task_id': tid, 'result': serialized_result}
             # logger.debug("Result: {}".format(result))
