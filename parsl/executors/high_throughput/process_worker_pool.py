--- conflicted
+++ resolved
@@ -108,11 +108,7 @@
         logger.info("Manager will spawn {} workers".format(self.worker_count))
 
         self.pending_task_queue = multiprocessing.Queue(maxsize=self.worker_count + max_queue_size)
-<<<<<<< HEAD
-        self.pending_result_queue = multiprocessing.Queue(maxsize=10000)
-=======
         self.pending_result_queue = multiprocessing.Queue()
->>>>>>> 7ea668ff
         self.ready_worker_queue = multiprocessing.Queue(maxsize=self.worker_count + 1)
 
         self.max_queue_size = max_queue_size + self.worker_count
