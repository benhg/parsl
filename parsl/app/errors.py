"""Exceptions raise by Apps."""
from functools import wraps

import dill
from six import reraise


class ParslError(Exception):
    """Base class for all exceptions.

    Only to be invoked when a more specific error is not available.
    """


class NotFutureError(ParslError):
    """A non future item was passed to a function that expected a future.

    This is basically a type error.
    """


class InvalidAppTypeError(ParslError):
    """An invalid app type was requested from the @App decorator."""


class AppException(ParslError):
    """An error raised during execution of an app.

    What this exception contains depends entirely on context
    """


class AppBadFormatting(ParslError):
    """An error raised during formatting of a bash function.

    What this exception contains depends entirely on context
    Contains:
    reason(string)
    exitcode(int)
    retries(int/None)
    """

    def __init__(self, reason, exitcode, retries=None):
        super().__init__(reason)
        self.reason = reason
        self.exitcode = exitcode
        self.retries = retries


class AppFailure(AppException):
    """An error raised during execution of an app.

    TODO: why does this not deserialise right?
    BODGE: default value on exitcode... TODO: investigate
    deserialisation problem. Does deserialisation need an
    initial that can have no values, or something like
    that?

    What this exception contains depends entirely on context
    Contains:
    reason(string)
    exitcode(int)
    retries(int/None)
    """

<<<<<<< HEAD
    def __init__(self, reason, exitcode=-22, retries=None):
        super().__init__(reason)
=======
    def __init__(self, reason, exitcode, retries=None):
>>>>>>> dce70c1a
        self.reason = reason
        self.exitcode = exitcode
        self.retries = retries


class AppTimeout(AppException):
    """An error raised during execution of an app when it exceeds its allotted walltime.

    Contains:
    reason(string)
    exitcode(int)
    retries(int/None)
    """

    def __init__(self, reason, exitcode, retries=None):
        super().__init__(reason)
        self.reason = reason
        self.exitcode = -55
        self.retries = retries


class BashAppNoReturn(AppException):
    """Bash app returned no string.

    Contains:
    reason(string)
    exitcode(int)
    retries(int/None)
    """

    def __init__(self, reason, exitcode=-21, retries=None):
        super().__init__(reason)
        self.reason = reason
        self.exitcode = exitcode
        self.retries = retries


class MissingOutputs(ParslError):
    """Error raised at the end of app execution due to missing output files.

    Contains:
    reason(string)
    outputs(List of strings/files..)
    """

    def __init__(self, reason, outputs):
        super().__init__(reason)
        self.reason = reason
        self.outputs = outputs

    def __repr__(self):
        return "Missing Outputs: {0}, Reason:{1}".format(self.outputs, self.reason)

    def __str__(self):
        return "Reason:{0} Missing:{1}".format(self.reason, self.outputs)


class BadStdStreamFile(ParslError):
    """Error raised due to bad filepaths specified for STDOUT/ STDERR.

    Contains:
       reason(string)
       outputs(List of strings/files..)
       exception object
    """

    def __init__(self, outputs, exception):
        super().__init__()
        self._outputs = outputs
        self._exception = exception

    def __repr__(self):
        return "FilePath:[{}] Exception:{}".format(self._outputs,
                                                   self._exception)

    def __str__(self):
        return self.__repr__()


class DependencyError(ParslError):
    """Error raised at the end of app execution due to missing output files.

    Contains:
    reason(string)
    outputs(List of strings/files..)
    """

    def __init__(self, dependent_exceptions, reason, outputs):
        super().__init__(reason)
        self.dependent_exceptions = dependent_exceptions
        self.reason = reason
        self.outputs = outputs

    def __repr__(self):
        return "Missing Outputs: {0}, Reason:{1}".format(self.outputs, self.reason)

    def __str__(self):
        return "Reason:{0} Missing:{1}".format(self.reason, self.outputs)


class RemoteException(ParslError):
    def __init__(self, e_type, e_value, traceback):
        self.e_type = dill.dumps(e_type)
        self.e_value = dill.dumps(e_value)
        self.traceback = dill.dumps(traceback)

    def reraise(self):
        reraise(dill.loads(self.e_type), dill.loads(self.e_value), dill.loads(self.traceback))


def wrap_error(func):
    @wraps(func)
    def wrapper(*args, **kwargs):
        import sys
        from parsl.app.errors import RemoteException
        try:
            return func(*args, **kwargs)
        except Exception as e:
            return RemoteException(*sys.exc_info())
    return wrapper<|MERGE_RESOLUTION|>--- conflicted
+++ resolved
@@ -63,12 +63,7 @@
     retries(int/None)
     """
 
-<<<<<<< HEAD
-    def __init__(self, reason, exitcode=-22, retries=None):
-        super().__init__(reason)
-=======
     def __init__(self, reason, exitcode, retries=None):
->>>>>>> dce70c1a
         self.reason = reason
         self.exitcode = exitcode
         self.retries = retries
