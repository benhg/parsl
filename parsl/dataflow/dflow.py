import atexit
import itertools
import logging
import os
import pathlib
import pickle
import random
import threading
import inspect
import sys
import multiprocessing
import time

from getpass import getuser
from uuid import uuid4
from socket import gethostname
from concurrent.futures import Future
from functools import partial

import parsl
from parsl.app.errors import RemoteException
from parsl.config import Config
from parsl.data_provider.data_manager import DataManager
from parsl.data_provider.files import File
from parsl.dataflow.error import *
from parsl.dataflow.flow_control import FlowControl, FlowNoControl, Timer
from parsl.dataflow.futures import AppFuture
from parsl.dataflow.memoization import Memoizer
from parsl.dataflow.rundirs import make_rundir
from parsl.dataflow.states import States, FINAL_STATES, FINAL_FAILURE_STATES
from parsl.dataflow.usage_tracking.usage import UsageTracker
from parsl.utils import get_version
from parsl.monitoring.db_logger import get_db_logger
from parsl.monitoring import app_monitor
from parsl.monitoring import logging_server


logger = logging.getLogger(__name__)


class DataFlowKernel(object):
    """The DataFlowKernel adds dependency awareness to an existing executor.

    It is responsible for managing futures, such that when dependencies are resolved,
    pending tasks move to the runnable state.

    Here is a simplified diagram of what happens internally::

         User             |        DFK         |    Executor
        ----------------------------------------------------------
                          |                    |
               Task-------+> +Submit           |
             App_Fu<------+--|                 |
                          |  Dependencies met  |
                          |         task-------+--> +Submit
                          |        Ex_Fu<------+----|

    """

    def __init__(self, config=Config()):
        """Initialize the DataFlowKernel.

        Parameters
        ----------
        config : Config
            A specification of all configuration options. For more details see the
            :class:~`parsl.config.Config` documentation.
        """

        # this will be used to check cleanup only happens once
        self.cleanup_called = False

        if isinstance(config, dict):
            raise ConfigurationError(
                    'Expected `Config` class, received dictionary. For help, '
                    'see http://parsl.readthedocs.io/en/stable/stubs/parsl.config.Config.html')
        self._config = config
        logger.debug("Starting DataFlowKernel with config\n{}".format(config))
        self.run_dir = make_rundir(config.run_dir)
        parsl.set_file_logger("{}/parsl.log".format(self.run_dir),
                              level=logging.DEBUG)

        logger.info("Parsl version: {}".format(get_version()))

        self.checkpoint_lock = threading.Lock()

        self.usage_tracker = UsageTracker(self)
        self.usage_tracker.send_message()

        # ES logging
        self.tasks_completed_count = 0
        self.tasks_failed_count = 0
        self.monitoring_config = config.monitoring_config
        if self.monitoring_config is not None and self.monitoring_config.database_type == 'local_database'\
                and self.monitoring_config.eng_link is None:
            # uses the rundir as the default location.
            logger.info('Local monitoring database can be found inside the run_dir at: {}'.format(self.run_dir))
            self.monitoring_config.eng_link = "sqlite:///{}".format(os.path.join(os.path.abspath(self.run_dir), 'monitoring.db'))
        if self.monitoring_config is None:
            self.db_logger = get_db_logger()
        else:
            self.db_logger = get_db_logger(monitoring_config=self.monitoring_config)
        self.workflow_name = None
        if self.monitoring_config is not None and self.monitoring_config.workflow_name is not None:
            self.workflow_name = self.monitoring_config.workflow_name
        else:
            for frame in inspect.stack():
                fname = os.path.basename(str(frame.filename))
                parsl_file_names = ['dflow.py']
                # Find first file name not considered a parsl file
                if fname not in parsl_file_names:
                    self.workflow_name = fname
                    break

        self.workflow_version = None
        if self.monitoring_config is not None and self.monitoring_config.version is not None:
            self.workflow_version = self.monitoring_config.version
        self.time_began = time.time()
        self.time_completed = None
        self.run_id = str(uuid4())
        self.dashboard = self.monitoring_config.dashboard_link if self.monitoring_config is not None else None
        # TODO: make configurable
        logger.info("Run id is: " + self.run_id)
        if self.dashboard is not None:
            logger.info("Dashboard is found at " + self.dashboard)
        # start tornado logging server
        if self.monitoring_config is not None and self.monitoring_config.database_type == 'local_database':
            self.logging_server = multiprocessing.Process(target=logging_server.run, kwargs={'monitoring_config': self.monitoring_config})
            self.logging_server.start()
        else:
            self.logging_server = None
        workflow_info = {
                'python_version': sys.version_info,
                'parsl_version': get_version(),
                "time_began": str(self.time_began),
                'time_completed': str(None),
                'run_id': self.run_id,
                'workflow_name': self.workflow_name,
                'workflow_version': self.workflow_version,
                'rundir': self.run_dir,
                'tasks_completed_count': self.tasks_completed_count,
                'tasks_failed_count': self.tasks_failed_count,
                'user': getuser(),
                'host': gethostname(),
        }
        self.db_logger.info("DFK start", extra=workflow_info)
        # ES logging end

        checkpoints = self.load_checkpoints(config.checkpoint_files)
        self.memoizer = Memoizer(self, memoize=config.app_cache, checkpoint=checkpoints)
        self.checkpointed_tasks = 0
        self._checkpoint_timer = None
        self.checkpoint_mode = config.checkpoint_mode

        data_manager = DataManager(max_threads=config.data_management_max_threads, executors=config.executors)
        self.executors = {e.label: e for e in config.executors + [data_manager]}
        for executor in self.executors.values():
            executor.run_dir = self.run_dir
            if hasattr(executor, 'provider'):
                if hasattr(executor.provider, 'script_dir'):
                    executor.provider.script_dir = os.path.join(self.run_dir, 'submit_scripts')
                    if executor.provider.channel.script_dir is None:
                        executor.provider.channel.script_dir = os.path.join(self.run_dir, 'submit_scripts')
                        if not executor.provider.channel.isdir(self.run_dir):
                            parent, child = pathlib.Path(self.run_dir).parts[-2:]
                            remote_run_dir = os.path.join(parent, child)
                            executor.provider.channel.script_dir = os.path.join(remote_run_dir, 'remote_submit_scripts')
                            executor.provider.script_dir = os.path.join(self.run_dir, 'local_submit_scripts')
                    executor.provider.channel.makedirs(executor.provider.channel.script_dir, exist_ok=True)
                    os.makedirs(executor.provider.script_dir, exist_ok=True)
            executor.start()

        if self.checkpoint_mode == "periodic":
            try:
                h, m, s = map(int, config.checkpoint_period.split(':'))
                checkpoint_period = (h * 3600) + (m * 60) + s
                self._checkpoint_timer = Timer(self.checkpoint, interval=checkpoint_period)
            except Exception:
                logger.error("invalid checkpoint_period provided:{0} expected HH:MM:SS".format(config.checkpoint_period))
                self._checkpoint_timer = Timer(self.checkpoint, interval=(30 * 60))

        if any([x.managed for x in config.executors]):
            self.flowcontrol = FlowControl(self)
        else:
            self.flowcontrol = FlowNoControl(self)

        self.task_count = 0
        self.fut_task_lookup = {}
        self.tasks = {}
        self.task_launch_lock = threading.Lock()

        atexit.register(self.atexit_cleanup)

    def _create_task_log_info(self, task_id, fail_mode=None):
        """
        Create the dictionary that will be included in the log.
        """
        task_log_info = {"task_" + k: v for k, v in self.tasks[task_id].items()}
        task_log_info['run_id'] = self.run_id
        task_log_info['task_status_name'] = self.tasks[task_id]['status'].name
        task_log_info['tasks_failed_count'] = self.tasks_failed_count
        task_log_info['tasks_completed_count'] = self.tasks_completed_count
        task_log_info['time_began'] = str(self.time_began)
        task_log_info['task_inputs'] = str(self.tasks[task_id]['kwargs'].get('inputs', None))
        task_log_info['task_outputs'] = str(self.tasks[task_id]['kwargs'].get('outputs', None))
        task_log_info['task_stdin'] = self.tasks[task_id]['kwargs'].get('stdin', None)
        task_log_info['task_stdout'] = self.tasks[task_id]['kwargs'].get('stdout', None)
        if fail_mode is not None:
            task_log_info['task_fail_mode'] = fail_mode
        return task_log_info

    def _count_deps(self, depends):
        """Internal.

        Count the number of unresolved futures in the list depends.
        """
        count = 0
        for dep in depends:
            if isinstance(dep, Future):
                if not dep.done():
                    count += 1

        return count

    @property
    def config(self):
        """Returns the fully initialized config that the DFK is actively using.

        DO *NOT* update.

        Returns:
             - config (dict)
        """
        return self._config

    def handle_exec_update(self, task_id, future):
        """This function is called only as a callback from an execution
        attempt reaching a final state (either successfully or failing).

        It will launch retries if necessary, and update the task
        structure.

        Args:
             task_id (string) : Task id which is a uuid string
             future (Future) : The future object corresponding to the task which
             makes this callback

        KWargs:
             memo_cbk(Bool) : Indicates that the call is coming from a memo update,
             that does not require additional memo updates.
        """

        try:
            res = future.result()
            if isinstance(res, RemoteException):
                res.reraise()

        except Exception:
            logger.exception("Task {} failed".format(task_id))

            # We keep the history separately, since the future itself could be
            # tossed.
            self.tasks[task_id]['fail_history'].append(future._exception)
            self.tasks[task_id]['fail_count'] += 1

            if not self._config.lazy_errors:
                logger.debug("Eager fail, skipping retry logic")
                self.tasks[task_id]['status'] = States.failed
                if self.monitoring_config is not None:
                    task_log_info = self._create_task_log_info(task_id, 'eager')
                    self.db_logger.info("Task Fail", extra=task_log_info)
                return

            if self.tasks[task_id]['fail_count'] <= self._config.retries:
                self.tasks[task_id]['status'] = States.pending
                logger.debug("Task {} marked for retry".format(task_id))
                if self.monitoring_config is not None:
                    task_log_info = self._create_task_log_info(task_id, 'lazy')
                    self.db_logger.info("Task Retry", extra=task_log_info)

            else:
                logger.info("Task {} failed after {} retry attempts".format(task_id,
                                                                            self._config.retries))
                self.tasks[task_id]['status'] = States.failed
                self.tasks_failed_count += 1

                self.tasks[task_id]['time_returned'] = time.time()
                if self.monitoring_config is not None:
                    task_log_info = self._create_task_log_info(task_id, 'lazy')
                    self.db_logger.info("Task Retry Failed", extra=task_log_info)

        else:
            self.tasks[task_id]['status'] = States.done
            self.tasks_completed_count += 1

            logger.info("Task {} completed".format(task_id))
            self.tasks[task_id]['time_returned'] = time.time()
            if self.monitoring_config is not None:
                task_log_info = self._create_task_log_info(task_id)
                self.db_logger.info("Task Done", extra=task_log_info)

        # it might be that in the course of the update, we've gone back to being
        # pending - in which case, we should consider ourself for relaunch
        if self.tasks[task_id]['status'] == States.pending:
            self.launch_if_ready(task_id)

        return

    def handle_app_update(self, task_id, future, memo_cbk=False):
        """This function is called as a callback when an AppFuture
        is in its final state.

        It will trigger post-app processing such as checkpointing
        and stageout.

        Args:
             task_id (string) : Task id
             future (Future) : The relevant app future (which should be
                 consistent with the task structure 'app_fu' entry

        KWargs:
             memo_cbk(Bool) : Indicates that the call is coming from a memo update,
             that does not require additional memo updates.
        """

        if not self.tasks[task_id]['app_fu'].done():
            logger.error("Internal consistency error: app_fu is not done for task {}".format(task_id))
        if not self.tasks[task_id]['app_fu'] == future:
            logger.error("Internal consistency error: callback future is not the app_fu in task structure, for task {}".format(task_id))

        if not memo_cbk:
            # Update the memoizer with the new result if this is not a
            # result from a memo lookup and the task has reached a terminal state.
            self.memoizer.update_memo(task_id, self.tasks[task_id], future)

            if self.checkpoint_mode is 'task_exit':
                self.checkpoint(tasks=[task_id])

        # Submit _*_stage_out tasks for output data futures that correspond with remote files
        if (self.tasks[task_id]['app_fu'] and
            self.tasks[task_id]['app_fu'].done() and
            self.tasks[task_id]['app_fu'].exception() is None and
            self.tasks[task_id]['executor'] != 'data_manager' and
            self.tasks[task_id]['func_name'] != '_file_stage_in' and
            self.tasks[task_id]['func_name'] != '_ftp_stage_in' and
            self.tasks[task_id]['func_name'] != '_http_stage_in'):
            for dfu in self.tasks[task_id]['app_fu'].outputs:
                f = dfu.file_obj
                if isinstance(f, File) and f.is_remote():
                    f.stage_out(self.tasks[task_id]['executor'])

        return

    def launch_if_ready(self, task_id):
        """
        launch_if_ready will launch the specified task, if it is ready
        to run (for example, without dependencies, and in pending state).

        This should be called by any piece of the DataFlowKernel that
        thinks a task may have become ready to run.

        It is not an error to call launch_if_ready on a task that is not
        ready to run - launch_if_ready will not incorrectly launch that
        task.

        launch_if_ready is thread safe, so may be called from any thread
        or callback.
        """
        if self._count_deps(self.tasks[task_id]['depends']) == 0:

            # We can now launch *task*
            new_args, kwargs, exceptions = self.sanitize_and_wrap(task_id,
                                                                  self.tasks[task_id]['args'],
                                                                  self.tasks[task_id]['kwargs'])
            self.tasks[task_id]['args'] = new_args
            self.tasks[task_id]['kwargs'] = kwargs
            if not exceptions:
                # There are no dependency errors
                exec_fu = None
                # Acquire a lock, retest the state, launch
                with self.task_launch_lock:
                    if self.tasks[task_id]['status'] == States.pending:
                        exec_fu = self.launch_task(
                            task_id, self.tasks[task_id]['func'], *new_args, **kwargs)

                if exec_fu:
                    self.tasks[task_id]['exec_fu'] = exec_fu
                    try:
                        self.tasks[task_id]['app_fu'].update_parent(exec_fu)
                        self.tasks[task_id]['exec_fu'] = exec_fu
                    except AttributeError as e:
                        logger.error(
                            "Task {}: Caught AttributeError at update_parent".format(task_id))
                        raise e
            else:
                logger.info(
                    "Task {} deferred due to dependency failure".format(task_id))
                # Raise a dependency exception
                self.tasks[task_id]['status'] = States.dep_fail
                if self.monitoring_config is not None:
                    task_log_info = self._create_task_log_info(task_id, 'lazy')
                    self.db_logger.info("Task Dep Fail", extra=task_log_info)

                try:
                    fu = Future()
                    fu.retries_left = 0
                    self.tasks[task_id]['exec_fu'] = fu
                    self.tasks[task_id]['app_fu'].update_parent(fu)
                    fu.set_exception(DependencyError(exceptions,
                                                     task_id,
                                                     None))

                except AttributeError as e:
                    logger.error(
                        "Task {} AttributeError at update_parent".format(task_id))
                    raise e

    def launch_task(self, task_id, executable, *args, **kwargs):
        """Handle the actual submission of the task to the executor layer.

        If the app task has the executors attributes not set (default=='all')
        the task is launched on a randomly selected executor from the
        list of executors. This behavior could later be updated to support
        binding to executors based on user specified criteria.

        If the app task specifies a particular set of executors, it will be
        targeted at those specific executors.

        Args:
            task_id (uuid string) : A uuid string that uniquely identifies the task
            executable (callable) : A callable object
            args (list of positional args)
            kwargs (arbitrary keyword arguments)


        Returns:
            Future that tracks the execution of the submitted executable
        """
        self.tasks[task_id]['time_submitted'] = time.time()

        hit, memo_fu = self.memoizer.check_memo(task_id, self.tasks[task_id])
        if hit:
            logger.info("Reusing cached result for task {}".format(task_id))
            try:
                self.handle_exec_update(task_id, memo_fu)
            except Exception as e:
                logger.error("handle_exec_update raised an exception {} which will be ignored".format(e))
            try:
                self.handle_app_update(task_id, memo_fu, memo_cbk=True)
            except Exception as e:
                logger.error("handle_app_update raised an exception {} which will be ignored".format(e))
            return memo_fu

        executor_label = self.tasks[task_id]["executor"]
        try:
            executor = self.executors[executor_label]
        except Exception:
            logger.exception("Task {} requested invalid executor {}: config is\n{}".format(task_id, executor_label, self._config))
        if self.monitoring_config is not None:
            executable = app_monitor.monitor_wrapper(executable, task_id, self.monitoring_config, self.run_id)
        exec_fu = executor.submit(executable, *args, **kwargs)
        self.tasks[task_id]['status'] = States.running
        if self.monitoring_config is not None:
            task_log_info = self._create_task_log_info(task_id)
            self.db_logger.info("Task Launch", extra=task_log_info)
        exec_fu.retries_left = self._config.retries - \
            self.tasks[task_id]['fail_count']
        logger.info("Task {} launched on executor {}".format(task_id, executor.label))
        try:
            exec_fu.add_done_callback(partial(self.handle_exec_update, task_id))
        except Exception as e:
            logger.error("add_done_callback got an exception {} which will be ignored".format(e))
        return exec_fu

    def _add_input_deps(self, executor, args, kwargs) -> None:
        """Look for inputs of the app that are remote files. Submit stage_in
        apps for such files and replace the file objects in the inputs list with
        corresponding DataFuture objects.

        Args:
            - executor (str) : executor where the app is going to be launched
            - args (List) : Positional args to app function
            - kwargs (Dict) : Kwargs to app function
        """

        # Return if the task is _*_stage_in
        if executor == 'data_manager':
            return

        inputs = kwargs.get('inputs', [])
        for idx, f in enumerate(inputs):
            if isinstance(f, File) and f.is_remote():
                inputs[idx] = f.stage_in(executor)

    def _gather_all_deps(self, args, kwargs):
        """Count the number of unresolved futures on which a task depends.

        Args:
            - args (List[args]) : The list of args list to the fn
            - kwargs (Dict{kwargs}) : The dict of all kwargs passed to the fn

        Returns:
            - count, [list of dependencies]

        """
        # Check the positional args
        depends = []
        count = 0
        for dep in args:
            if isinstance(dep, Future):
                if self.tasks[dep.tid]['status'] not in FINAL_STATES:
                    count += 1
                depends.extend([dep])

        # Check for explicit kwargs ex, fu_1=<fut>
        for key in kwargs:
            dep = kwargs[key]
            if isinstance(dep, Future):
                if self.tasks[dep.tid]['status'] not in FINAL_STATES:
                    count += 1
                depends.extend([dep])

        # Check for futures in inputs=[<fut>...]
        for dep in kwargs.get('inputs', []):
            if isinstance(dep, Future):
                if self.tasks[dep.tid]['status'] not in FINAL_STATES:
                    count += 1
                depends.extend([dep])

        return count, depends

    def sanitize_and_wrap(self, task_id, args, kwargs):
        """This function should be called **ONLY** when all the futures we track have been resolved.

        If the user hid futures a level below, we will not catch
        it, and will (most likely) result in a type error.

        Args:
             task_id (uuid str) : Task id
             func (Function) : App function
             args (List) : Positional args to app function
             kwargs (Dict) : Kwargs to app function

        Return:
             partial Function evaluated with all dependencies in  args, kwargs and kwargs['inputs'] evaluated.

        """
        dep_failures = []

        # Replace item in args
        new_args = []
        for dep in args:
            if isinstance(dep, Future):
                try:
                    new_args.extend([dep.result()])
                except Exception as e:
                    if self.tasks[dep.tid]['status'] in FINAL_FAILURE_STATES:
                        dep_failures.extend([e])
            else:
                new_args.extend([dep])

        # Check for explicit kwargs ex, fu_1=<fut>
        for key in kwargs:
            dep = kwargs[key]
            if isinstance(dep, Future):
                try:
                    kwargs[key] = dep.result()
                except Exception as e:
                    if self.tasks[dep.tid]['status'] in FINAL_FAILURE_STATES:
                        dep_failures.extend([e])

        # Check for futures in inputs=[<fut>...]
        if 'inputs' in kwargs:
            new_inputs = []
            for dep in kwargs['inputs']:
                if isinstance(dep, Future):
                    try:
                        new_inputs.extend([dep.result()])
                    except Exception as e:
                        if self.tasks[dep.tid]['status'] in FINAL_FAILURE_STATES:
                            dep_failures.extend([e])

                else:
                    new_inputs.extend([dep])
            kwargs['inputs'] = new_inputs

        return new_args, kwargs, dep_failures

    def submit(self, func, *args, executors='all', fn_hash=None, cache=False, **kwargs):
        """Add task to the dataflow system.

        If the app task has the executors attributes not set (default=='all')
        the task will be launched on a randomly selected executor from the
        list of executors. If the app task specifies a particular set of
        executors, it will be targeted at the specified executors.

        >>> IF all deps are met:
        >>>   send to the runnable queue and launch the task
        >>> ELSE:
        >>>   post the task in the pending queue

        Args:
            - func : A function object
            - *args : Args to the function

        KWargs :
            - executors (list or string) : List of executors this call could go to.
                    Default='all'
            - fn_hash (Str) : Hash of the function and inputs
                    Default=None
            - cache (Bool) : To enable memoization or not
            - kwargs (dict) : Rest of the kwargs to the fn passed as dict.

        Returns:
               (AppFuture) [DataFutures,]

        """
        task_id = self.task_count
        self.task_count += 1
        if isinstance(executors, str) and executors.lower() == 'all':
            choices = list(e for e in self.executors if e != 'data_manager')
        elif isinstance(executors, list):
            choices = executors
        executor = random.choice(choices)

        task_def = {'depends': None,
                    'executor': executor,
                    'func': func,
                    'func_name': func.__name__,
                    'args': args,
                    'kwargs': kwargs,
                    'fn_hash': fn_hash,
                    'memoize': cache,
                    'callback': None,
                    'exec_fu': None,
                    'checkpoint': None,
                    'fail_count': 0,
                    'fail_history': [],
                    'env': None,
                    'status': States.unsched,
                    'id': task_id,
                    'time_submitted': None,
                    'time_returned': None,
                    'app_fu': None}

        if task_id in self.tasks:
            raise DuplicateTaskError(
                "Task {0} in pending list".format(task_id))
        else:
            self.tasks[task_id] = task_def

        # Transform remote input files to data futures
        self._add_input_deps(executor, args, kwargs)

        # Get the dep count and a list of dependencies for the task
        dep_cnt, depends = self._gather_all_deps(args, kwargs)
        self.tasks[task_id]['depends'] = depends

        # Extract stdout and stderr to pass to AppFuture:
        task_stdout = kwargs.get('stdout')
        task_stderr = kwargs.get('stderr')

        logger.info("Task {} submitted for App {}, waiting on tasks {}".format(task_id,
                                                                               task_def['func_name'],
                                                                               [fu.tid for fu in depends]))

        app_fu = AppFuture(None, tid=task_id,
                           stdout=task_stdout,
                           stderr=task_stderr)

        self.tasks[task_id]['app_fu'] = app_fu
        app_fu.add_done_callback(partial(self.handle_app_update, task_id))
        self.tasks[task_id]['status'] = States.pending
        logger.debug("Task {} set to pending state with AppFuture: {}".format(task_id, task_def['app_fu']))

        # at this point add callbacks to all dependencies to do a launch_if_ready
        # call whenever a dependency completes.

        # we need to be careful about the order of setting the state to pending,
        # adding the callbacks, and caling launch_if_ready explicitly once always below.

        # I think as long as we call launch_if_ready once after setting pending, then
        # we can add the callback dependencies at any point: if the callbacks all fire
        # before then, they won't cause a launch, but the one below will. if they fire
        # after we set it pending, then the last one will cause a launch, and the
        # explicit one won't.

        for d in depends:

            def callback_adapter(dep_fut):
                self.launch_if_ready(task_id)

            try:
                d.add_done_callback(callback_adapter)
            except Exception as e:
                logger.error("add_done_callback got an exception {} which will be ignored".format(e))

        self.launch_if_ready(task_id)

        return task_def['app_fu']

    # it might also be interesting to assert that all DFK
    # tasks are in a "final" state (3,4,5) when the DFK
    # is closed down, and report some kind of warning.
    # although really I'd like this to drain properly...
    # and a drain function might look like this.
    # If tasks have their states changed, this won't work properly
    # but we can validate that...
    def log_task_states(self):
        logger.info("Summary of tasks in DFK:")

        total_summarised = 0

        keytasks = []
        for tid in self.tasks:
            keytasks.append((self.tasks[tid]['status'], tid))

        def first(t):
            return t[0]

        sorted_keytasks = sorted(keytasks, key=first)

        grouped_sorted_keytasks = itertools.groupby(sorted_keytasks, key=first)

        # caution: g is an iterator that also advances the
        # grouped_sorted_tasks iterator, so looping over
        # both grouped_sorted_keytasks and g can only be done
        # in certain patterns

        for k, g in grouped_sorted_keytasks:

            ts = []

            for t in g:
                tid = t[1]
                ts.append(str(tid))
                total_summarised = total_summarised + 1

            tids_string = ", ".join(ts)

            logger.info("Tasks in state {}: {}".format(str(k), tids_string))

        total_in_tasks = len(self.tasks)
        if total_summarised != total_in_tasks:
            logger.error("Task count summarisation was inconsistent: summarised {} tasks, but tasks list contains {} tasks".format(
                total_summarised, total_in_tasks))

        logger.info("End of summary")

    def atexit_cleanup(self):
        if not self.cleanup_called:
            self.cleanup()

<<<<<<< HEAD
    def cleanup(self) -> None:
=======
    def wait_for_current_tasks(self):
        """Waits for all tasks in the task list to be completed, by waiting for their
        AppFuture to be completed. This method will not necessarily wait for any tasks
        added after cleanup has started (such as data stageout?)
        """

        logger.info("Waiting for all remaining tasks to complete")
        for task_id in self.tasks:
            # .exception() is a less exception throwing way of
            # waiting for completion than .result()
            fut = self.tasks[task_id]['app_fu']
            if not fut.done():
                logger.debug("Waiting for task {} to complete".format(task_id))
                fut.exception()
        logger.info("All remaining tasks completed")

    def cleanup(self):
>>>>>>> 6d0a397a
        """DataFlowKernel cleanup.

        This involves killing resources explicitly and sending die messages to IPP workers.

        If the executors are managed (created by the DFK), then we call scale_in on each of
        the executors and call executor.shutdown. Otherwise, we do nothing, and executor
        cleanup is left to the user.
        """
        logger.info("DFK cleanup initiated")

        # this check won't detect two DFK cleanups happening from
        # different threads extremely close in time because of
        # non-atomic read/modify of self.cleanup_called
        if self.cleanup_called:
            raise Exception("attempt to clean up DFK when it has already been cleaned-up")
        self.cleanup_called = True

        self.wait_for_current_tasks()

        self.log_task_states()

        # Checkpointing takes priority over the rest of the tasks
        # checkpoint if any valid checkpoint method is specified
        if self.checkpoint_mode is not None:
            self.checkpoint()

            if self._checkpoint_timer:
                logger.info("Stopping checkpoint timer")
                self._checkpoint_timer.close()

        # Send final stats
        self.usage_tracker.send_message()
        self.usage_tracker.close()

        logger.info("Terminating flow_control and strategy threads")
        self.flowcontrol.close()

        for executor in self.executors.values():
            if executor.managed:
                if executor.scaling_enabled:
                    job_ids = executor.provider.resources.keys()
                    executor.scale_in(len(job_ids))
                executor.shutdown()

        self.time_completed = time.time()
        self.db_logger.info("DFK end", extra={'tasks_failed_count': self.tasks_failed_count, 'tasks_completed_count': self.tasks_completed_count,
                                              "time_began": str(self.time_began),
                                              'time_completed': str(self.time_completed),
                                              'run_id': self.run_id, 'rundir': self.run_dir})
        if self.logging_server is not None:
            self.logging_server.terminate()
            self.logging_server.join()
        logger.info("DFK cleanup complete")

    def checkpoint(self, tasks=None):
        """Checkpoint the dfk incrementally to a checkpoint file.

        When called, every task that has been completed yet not
        checkpointed is checkpointed to a file.

        Kwargs:
            - tasks (List of task ids) : List of task ids to checkpoint. Default=None
                                         if set to None, we iterate over all tasks held by the DFK.

        .. note::
            Checkpointing only works if memoization is enabled

        Returns:
            Checkpoint dir if checkpoints were written successfully.
            By default the checkpoints are written to the RUNDIR of the current
            run under RUNDIR/checkpoints/{tasks.pkl, dfk.pkl}
        """
        with self.checkpoint_lock:
            checkpoint_queue = None
            if tasks:
                checkpoint_queue = tasks
            else:
                checkpoint_queue = self.tasks

            checkpoint_dir = '{0}/checkpoint'.format(self.run_dir)
            checkpoint_dfk = checkpoint_dir + '/dfk.pkl'
            checkpoint_tasks = checkpoint_dir + '/tasks.pkl'

            if not os.path.exists(checkpoint_dir):
                try:
                    os.makedirs(checkpoint_dir)
                except FileExistsError:
                    pass

            with open(checkpoint_dfk, 'wb') as f:
                state = {'rundir': self.run_dir,
                         'task_count': self.task_count
                         }
                pickle.dump(state, f)

            count = 0

            with open(checkpoint_tasks, 'ab') as f:
                for task_id in checkpoint_queue:
                    if not self.tasks[task_id]['checkpoint'] and \
                       self.tasks[task_id]['app_fu'].done() and \
                       self.tasks[task_id]['app_fu'].exception() is None:
                        hashsum = self.tasks[task_id]['hashsum']
                        if not hashsum:
                            continue
                        t = {'hash': hashsum,
                             'exception': None,
                             'result': None}
                        try:
                            # Asking for the result will raise an exception if
                            # the app had failed. Should we even checkpoint these?
                            # TODO : Resolve this question ?
                            r = self.memoizer.hash_lookup(hashsum).result()
                        except Exception as e:
                            t['exception'] = e
                        else:
                            t['result'] = r

                        # We are using pickle here since pickle dumps to a file in 'ab'
                        # mode behave like a incremental log.
                        pickle.dump(t, f)
                        count += 1
                        self.tasks[task_id]['checkpoint'] = True
                        logger.debug("Task {} checkpointed".format(task_id))

            self.checkpointed_tasks += count

            if count == 0:
                if self.checkpointed_tasks == 0:
                    logger.warn("No tasks checkpointed so far in this run. Please ensure caching is enabled")
                else:
                    logger.debug("No tasks checkpointed in this pass.")
            else:
                logger.info("Done checkpointing {} tasks".format(count))

            return checkpoint_dir

    def _load_checkpoints(self, checkpointDirs):
        """Load a checkpoint file into a lookup table.

        The data being loaded from the pickle file mostly contains input
        attributes of the task: func, args, kwargs, env...
        To simplify the check of whether the exact task has been completed
        in the checkpoint, we hash these input params and use it as the key
        for the memoized lookup table.

        Args:
            - checkpointDirs (list) : List of filepaths to checkpoints
              Eg. ['runinfo/001', 'runinfo/002']

        Returns:
            - memoized_lookup_table (dict)
        """
        memo_lookup_table = {}

        for checkpoint_dir in checkpointDirs:
            logger.info("Loading checkpoints from {}".format(checkpoint_dir))
            checkpoint_file = os.path.join(checkpoint_dir, 'tasks.pkl')
            try:
                with open(checkpoint_file, 'rb') as f:
                    while True:
                        try:
                            data = pickle.load(f)
                            # Copy and hash only the input attributes
                            memo_fu = Future()
                            if data['exception']:
                                memo_fu.set_exception(data['exception'])
                            else:
                                memo_fu.set_result(data['result'])
                            memo_lookup_table[data['hash']] = memo_fu

                        except EOFError:
                            # Done with the checkpoint file
                            break
            except FileNotFoundError:
                reason = "Checkpoint file was not found: {}".format(
                    checkpoint_file)
                logger.error(reason)
                raise BadCheckpoint(reason)
            except Exception:
                reason = "Failed to load checkpoint: {}".format(
                    checkpoint_file)
                logger.error(reason)
                raise BadCheckpoint(reason)

            logger.info("Completed loading checkpoint:{0} with {1} tasks".format(checkpoint_file,
                                                                                 len(memo_lookup_table.keys())))
        return memo_lookup_table

    def load_checkpoints(self, checkpointDirs):
        """Load checkpoints from the checkpoint files into a dictionary.

        The results are used to pre-populate the memoizer's lookup_table

        Kwargs:
             - checkpointDirs (list) : List of run folder to use as checkpoints
               Eg. ['runinfo/001', 'runinfo/002']

        Returns:
             - dict containing, hashed -> future mappings
        """
        self.memo_lookup_table = None

        if not checkpointDirs:
            return {}

        if type(checkpointDirs) is not list:
            raise BadCheckpoint("checkpointDirs expects a list of checkpoints")

        return self._load_checkpoints(checkpointDirs)


class DataFlowKernelLoader(object):
    """Manage which DataFlowKernel is active.

    This is a singleton class containing only class methods. You should not
    need to instantiate this class.
    """

    _dfk = None # type: DataFlowKernel

    @classmethod
    def clear(cls):
        """Clear the active DataFlowKernel so that a new one can be loaded."""
        cls._dfk = None

    @classmethod
    def load(cls, config=None):
        """Load a DataFlowKernel.

        Args:
            - config (Config) : Configuration to load. This config will be passed to a
              new DataFlowKernel instantiation which will be set as the active DataFlowKernel.
        Returns:
            - DataFlowKernel : The loaded DataFlowKernel object.
        """
        if cls._dfk is not None:
            raise RuntimeError('Config has already been loaded')

        if config is None:
            cls._dfk = DataFlowKernel(Config())
        else:
            cls._dfk = DataFlowKernel(config)

        return cls._dfk

    @classmethod
    def dfk(cls):
        """Return the currently-loaded DataFlowKernel."""
        if cls._dfk is None:
            raise RuntimeError('Must first load config')
        return cls._dfk<|MERGE_RESOLUTION|>--- conflicted
+++ resolved
@@ -751,9 +751,6 @@
         if not self.cleanup_called:
             self.cleanup()
 
-<<<<<<< HEAD
-    def cleanup(self) -> None:
-=======
     def wait_for_current_tasks(self):
         """Waits for all tasks in the task list to be completed, by waiting for their
         AppFuture to be completed. This method will not necessarily wait for any tasks
@@ -770,8 +767,7 @@
                 fut.exception()
         logger.info("All remaining tasks completed")
 
-    def cleanup(self):
->>>>>>> 6d0a397a
+    def cleanup(self) -> None:
         """DataFlowKernel cleanup.
 
         This involves killing resources explicitly and sending die messages to IPP workers.
