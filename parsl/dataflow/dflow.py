--- conflicted
+++ resolved
@@ -116,33 +116,10 @@
                     self.workflow_name = fname
                     break
 
-<<<<<<< HEAD
-        self.workflow_version = None
-        if self.monitoring_config is not None and self.monitoring_config.version is not None:
-            self.workflow_version = self.monitoring_config.version
-        self.time_began = time.time()
-        self.time_completed = None # type: Optional[float]
-        self.run_id = str(uuid4())
-        self.dashboard = self.monitoring_config.dashboard_link if self.monitoring_config is not None else None
-        # TODO: make configurable
-        logger.info("Run id is: " + self.run_id)
-        if self.dashboard is not None:
-            logger.info("Dashboard is found at " + self.dashboard)
-        # start tornado logging server
-        if self.monitoring_config is not None and self.monitoring_config.database_type == 'local_database':
-            self.logging_server = multiprocessing.Process(target=logging_server.run, kwargs={'monitoring_config': self.monitoring_config}) # type: Optional[multiprocessing.Process]
-            self.logging_server.start()
-            self.web_app = multiprocessing.Process(target=index.run, kwargs={'monitoring_config': self.monitoring_config}) # type: Optional[multiprocessing.Process]
-            self.web_app.start()
-        else:
-            self.logging_server = None
-            self.web_app = None
-=======
         self.workflow_version = str(self.time_began)
         if self.monitoring is not None and self.monitoring.workflow_version is not None:
             self.workflow_version = self.monitoring.workflow_version
 
->>>>>>> b9001432
         workflow_info = {
                 'python_version': "{}.{}.{}".format(sys.version_info.major,
                                                     sys.version_info.minor,
